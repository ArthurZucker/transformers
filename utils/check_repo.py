# coding=utf-8
# Copyright 2020 The HuggingFace Inc. team.
#
# Licensed under the Apache License, Version 2.0 (the "License");
# you may not use this file except in compliance with the License.
# You may obtain a copy of the License at
#
#     http://www.apache.org/licenses/LICENSE-2.0
#
# Unless required by applicable law or agreed to in writing, software
# distributed under the License is distributed on an "AS IS" BASIS,
# WITHOUT WARRANTIES OR CONDITIONS OF ANY KIND, either express or implied.
# See the License for the specific language governing permissions and
# limitations under the License.

import inspect
import os
import re
import warnings
from collections import OrderedDict
from difflib import get_close_matches
from pathlib import Path

from transformers import is_flax_available, is_tf_available, is_torch_available
from transformers.models.auto import get_values
from transformers.models.auto.configuration_auto import CONFIG_MAPPING_NAMES
from transformers.models.auto.feature_extraction_auto import FEATURE_EXTRACTOR_MAPPING_NAMES
from transformers.models.auto.image_processing_auto import IMAGE_PROCESSOR_MAPPING_NAMES
from transformers.models.auto.processing_auto import PROCESSOR_MAPPING_NAMES
from transformers.models.auto.tokenization_auto import TOKENIZER_MAPPING_NAMES
from transformers.utils import ENV_VARS_TRUE_VALUES, direct_transformers_import


# All paths are set with the intent you should run this script from the root of the repo with the command
# python utils/check_repo.py
PATH_TO_TRANSFORMERS = "src/transformers"
PATH_TO_TESTS = "tests"
PATH_TO_DOC = "docs/source/en"

# Update this list with models that are supposed to be private.
PRIVATE_MODELS = [
    "AltRobertaModel",
    "DPRSpanPredictor",
    "LongT5Stack",
    "RealmBertModel",
    "T5Stack",
    "MT5Stack",
    "SwitchTransformersStack",
    "TFDPRSpanPredictor",
    "MaskFormerSwinModel",
    "MaskFormerSwinPreTrainedModel",
    "BridgeTowerTextModel",
    "BridgeTowerVisionModel",
]

# Update this list for models that are not tested with a comment explaining the reason it should not be.
# Being in this list is an exception and should **not** be the rule.
IGNORE_NON_TESTED = PRIVATE_MODELS.copy() + [
    # models to ignore for not tested
<<<<<<< HEAD
    "NllbMoeDecoder",
    "NllbMoeEncoder",
=======
    "LlamaDecoder",  # Building part of bigger (tested) model.
>>>>>>> 4c5c0af7
    "Blip2QFormerModel",  # Building part of bigger (tested) model.
    "DetaEncoder",  # Building part of bigger (tested) model.
    "DetaDecoder",  # Building part of bigger (tested) model.
    "ErnieMForInformationExtraction",
    "GraphormerEncoder",  # Building part of bigger (tested) model.
    "GraphormerDecoderHead",  # Building part of bigger (tested) model.
    "CLIPSegDecoder",  # Building part of bigger (tested) model.
    "TableTransformerEncoder",  # Building part of bigger (tested) model.
    "TableTransformerDecoder",  # Building part of bigger (tested) model.
    "TimeSeriesTransformerEncoder",  # Building part of bigger (tested) model.
    "TimeSeriesTransformerDecoder",  # Building part of bigger (tested) model.
    "InformerEncoder",  # Building part of bigger (tested) model.
    "InformerDecoder",  # Building part of bigger (tested) model.
    "JukeboxVQVAE",  # Building part of bigger (tested) model.
    "JukeboxPrior",  # Building part of bigger (tested) model.
    "DeformableDetrEncoder",  # Building part of bigger (tested) model.
    "DeformableDetrDecoder",  # Building part of bigger (tested) model.
    "OPTDecoder",  # Building part of bigger (tested) model.
    "FlaxWhisperDecoder",  # Building part of bigger (tested) model.
    "FlaxWhisperEncoder",  # Building part of bigger (tested) model.
    "WhisperDecoder",  # Building part of bigger (tested) model.
    "WhisperEncoder",  # Building part of bigger (tested) model.
    "DecisionTransformerGPT2Model",  # Building part of bigger (tested) model.
    "SegformerDecodeHead",  # Building part of bigger (tested) model.
    "PLBartEncoder",  # Building part of bigger (tested) model.
    "PLBartDecoder",  # Building part of bigger (tested) model.
    "PLBartDecoderWrapper",  # Building part of bigger (tested) model.
    "BigBirdPegasusEncoder",  # Building part of bigger (tested) model.
    "BigBirdPegasusDecoder",  # Building part of bigger (tested) model.
    "BigBirdPegasusDecoderWrapper",  # Building part of bigger (tested) model.
    "DetrEncoder",  # Building part of bigger (tested) model.
    "DetrDecoder",  # Building part of bigger (tested) model.
    "DetrDecoderWrapper",  # Building part of bigger (tested) model.
    "ConditionalDetrEncoder",  # Building part of bigger (tested) model.
    "ConditionalDetrDecoder",  # Building part of bigger (tested) model.
    "M2M100Encoder",  # Building part of bigger (tested) model.
    "M2M100Decoder",  # Building part of bigger (tested) model.
    "MCTCTEncoder",  # Building part of bigger (tested) model.
    "MgpstrModel",  # Building part of bigger (tested) model.
    "Speech2TextEncoder",  # Building part of bigger (tested) model.
    "Speech2TextDecoder",  # Building part of bigger (tested) model.
    "LEDEncoder",  # Building part of bigger (tested) model.
    "LEDDecoder",  # Building part of bigger (tested) model.
    "BartDecoderWrapper",  # Building part of bigger (tested) model.
    "BartEncoder",  # Building part of bigger (tested) model.
    "BertLMHeadModel",  # Needs to be setup as decoder.
    "BlenderbotSmallEncoder",  # Building part of bigger (tested) model.
    "BlenderbotSmallDecoderWrapper",  # Building part of bigger (tested) model.
    "BlenderbotEncoder",  # Building part of bigger (tested) model.
    "BlenderbotDecoderWrapper",  # Building part of bigger (tested) model.
    "MBartEncoder",  # Building part of bigger (tested) model.
    "MBartDecoderWrapper",  # Building part of bigger (tested) model.
    "MegatronBertLMHeadModel",  # Building part of bigger (tested) model.
    "MegatronBertEncoder",  # Building part of bigger (tested) model.
    "MegatronBertDecoder",  # Building part of bigger (tested) model.
    "MegatronBertDecoderWrapper",  # Building part of bigger (tested) model.
    "MvpDecoderWrapper",  # Building part of bigger (tested) model.
    "MvpEncoder",  # Building part of bigger (tested) model.
    "PegasusEncoder",  # Building part of bigger (tested) model.
    "PegasusDecoderWrapper",  # Building part of bigger (tested) model.
    "PegasusXEncoder",  # Building part of bigger (tested) model.
    "PegasusXDecoder",  # Building part of bigger (tested) model.
    "PegasusXDecoderWrapper",  # Building part of bigger (tested) model.
    "DPREncoder",  # Building part of bigger (tested) model.
    "ProphetNetDecoderWrapper",  # Building part of bigger (tested) model.
    "RealmBertModel",  # Building part of bigger (tested) model.
    "RealmReader",  # Not regular model.
    "RealmScorer",  # Not regular model.
    "RealmForOpenQA",  # Not regular model.
    "ReformerForMaskedLM",  # Needs to be setup as decoder.
    "Speech2Text2DecoderWrapper",  # Building part of bigger (tested) model.
    "TFDPREncoder",  # Building part of bigger (tested) model.
    "TFElectraMainLayer",  # Building part of bigger (tested) model (should it be a TFPreTrainedModel ?)
    "TFRobertaForMultipleChoice",  # TODO: fix
    "TFRobertaPreLayerNormForMultipleChoice",  # TODO: fix
    "TrOCRDecoderWrapper",  # Building part of bigger (tested) model.
    "TFWhisperEncoder",  # Building part of bigger (tested) model.
    "TFWhisperDecoder",  # Building part of bigger (tested) model.
    "SeparableConv1D",  # Building part of bigger (tested) model.
    "FlaxBartForCausalLM",  # Building part of bigger (tested) model.
    "FlaxBertForCausalLM",  # Building part of bigger (tested) model. Tested implicitly through FlaxRobertaForCausalLM.
    "OPTDecoderWrapper",
    "TFSegformerDecodeHead",  # Not a regular model.
    "AltRobertaModel",  # Building part of bigger (tested) model.
    "BlipTextLMHeadModel",  # No need to test it as it is tested by BlipTextVision models
    "BridgeTowerTextModel",  # No need to test it as it is tested by BridgeTowerModel model.
    "BridgeTowerVisionModel",  # No need to test it as it is tested by BridgeTowerModel model.
    "SpeechT5Decoder",  # Building part of bigger (tested) model.
    "SpeechT5DecoderWithoutPrenet",  # Building part of bigger (tested) model.
    "SpeechT5DecoderWithSpeechPrenet",  # Building part of bigger (tested) model.
    "SpeechT5DecoderWithTextPrenet",  # Building part of bigger (tested) model.
    "SpeechT5Encoder",  # Building part of bigger (tested) model.
    "SpeechT5EncoderWithoutPrenet",  # Building part of bigger (tested) model.
    "SpeechT5EncoderWithSpeechPrenet",  # Building part of bigger (tested) model.
    "SpeechT5EncoderWithTextPrenet",  # Building part of bigger (tested) model.
    "SpeechT5SpeechDecoder",  # Building part of bigger (tested) model.
    "SpeechT5SpeechEncoder",  # Building part of bigger (tested) model.
    "SpeechT5TextDecoder",  # Building part of bigger (tested) model.
    "SpeechT5TextEncoder",  # Building part of bigger (tested) model.
]

# Update this list with test files that don't have a tester with a `all_model_classes` variable and which don't
# trigger the common tests.
TEST_FILES_WITH_NO_COMMON_TESTS = [
    "models/decision_transformer/test_modeling_decision_transformer.py",
    "models/camembert/test_modeling_camembert.py",
    "models/mt5/test_modeling_flax_mt5.py",
    "models/mbart/test_modeling_mbart.py",
    "models/mt5/test_modeling_mt5.py",
    "models/pegasus/test_modeling_pegasus.py",
    "models/camembert/test_modeling_tf_camembert.py",
    "models/mt5/test_modeling_tf_mt5.py",
    "models/xlm_roberta/test_modeling_tf_xlm_roberta.py",
    "models/xlm_roberta/test_modeling_flax_xlm_roberta.py",
    "models/xlm_prophetnet/test_modeling_xlm_prophetnet.py",
    "models/xlm_roberta/test_modeling_xlm_roberta.py",
    "models/vision_text_dual_encoder/test_modeling_vision_text_dual_encoder.py",
    "models/vision_text_dual_encoder/test_modeling_tf_vision_text_dual_encoder.py",
    "models/vision_text_dual_encoder/test_modeling_flax_vision_text_dual_encoder.py",
    "models/decision_transformer/test_modeling_decision_transformer.py",
]

# Update this list for models that are not in any of the auto MODEL_XXX_MAPPING. Being in this list is an exception and
# should **not** be the rule.
IGNORE_NON_AUTO_CONFIGURED = PRIVATE_MODELS.copy() + [
    # models to ignore for model xxx mapping
    "AlignTextModel",
    "AlignVisionModel",
    "ClapTextModel",
    "ClapTextModelWithProjection",
    "ClapAudioModel",
    "ClapAudioModelWithProjection",
    "Blip2ForConditionalGeneration",
    "Blip2QFormerModel",
    "Blip2VisionModel",
    "ErnieMForInformationExtraction",
    "GitVisionModel",
    "GraphormerModel",
    "GraphormerForGraphClassification",
    "BlipForConditionalGeneration",
    "BlipForImageTextRetrieval",
    "BlipForQuestionAnswering",
    "BlipVisionModel",
    "BlipTextLMHeadModel",
    "BlipTextModel",
    "Swin2SRForImageSuperResolution",
    "BridgeTowerForImageAndTextRetrieval",
    "BridgeTowerForMaskedLM",
    "BridgeTowerForContrastiveLearning",
    "CLIPSegForImageSegmentation",
    "CLIPSegVisionModel",
    "CLIPSegTextModel",
    "EsmForProteinFolding",
    "GPTSanJapaneseModel",
    "TimeSeriesTransformerForPrediction",
    "InformerForPrediction",
    "JukeboxVQVAE",
    "JukeboxPrior",
    "PegasusXEncoder",
    "PegasusXDecoder",
    "PegasusXDecoderWrapper",
    "PegasusXEncoder",
    "PegasusXDecoder",
    "PegasusXDecoderWrapper",
    "DPTForDepthEstimation",
    "DecisionTransformerGPT2Model",
    "GLPNForDepthEstimation",
    "ViltForImagesAndTextClassification",
    "ViltForImageAndTextRetrieval",
    "ViltForTokenClassification",
    "ViltForMaskedLM",
    "XGLMEncoder",
    "XGLMDecoder",
    "XGLMDecoderWrapper",
    "PerceiverForMultimodalAutoencoding",
    "PerceiverForOpticalFlow",
    "SegformerDecodeHead",
    "TFSegformerDecodeHead",
    "FlaxBeitForMaskedImageModeling",
    "PLBartEncoder",
    "PLBartDecoder",
    "PLBartDecoderWrapper",
    "BeitForMaskedImageModeling",
    "ChineseCLIPTextModel",
    "ChineseCLIPVisionModel",
    "CLIPTextModel",
    "CLIPTextModelWithProjection",
    "CLIPVisionModel",
    "CLIPVisionModelWithProjection",
    "GroupViTTextModel",
    "GroupViTVisionModel",
    "TFCLIPTextModel",
    "TFCLIPVisionModel",
    "TFGroupViTTextModel",
    "TFGroupViTVisionModel",
    "FlaxCLIPTextModel",
    "FlaxCLIPVisionModel",
    "FlaxWav2Vec2ForCTC",
    "DetrForSegmentation",
    "ConditionalDetrForSegmentation",
    "DPRReader",
    "FlaubertForQuestionAnswering",
    "FlavaImageCodebook",
    "FlavaTextModel",
    "FlavaImageModel",
    "FlavaMultimodalModel",
    "GPT2DoubleHeadsModel",
    "GPTSw3DoubleHeadsModel",
    "LayoutLMForQuestionAnswering",
    "LukeForMaskedLM",
    "LukeForEntityClassification",
    "LukeForEntityPairClassification",
    "LukeForEntitySpanClassification",
    "MgpstrModel",
    "OpenAIGPTDoubleHeadsModel",
    "OwlViTTextModel",
    "OwlViTVisionModel",
    "OwlViTForObjectDetection",
    "RagModel",
    "RagSequenceForGeneration",
    "RagTokenForGeneration",
    "RealmEmbedder",
    "RealmForOpenQA",
    "RealmScorer",
    "RealmReader",
    "TFDPRReader",
    "TFGPT2DoubleHeadsModel",
    "TFLayoutLMForQuestionAnswering",
    "TFOpenAIGPTDoubleHeadsModel",
    "TFRagModel",
    "TFRagSequenceForGeneration",
    "TFRagTokenForGeneration",
    "Wav2Vec2ForCTC",
    "HubertForCTC",
    "SEWForCTC",
    "SEWDForCTC",
    "XLMForQuestionAnswering",
    "XLNetForQuestionAnswering",
    "SeparableConv1D",
    "VisualBertForRegionToPhraseAlignment",
    "VisualBertForVisualReasoning",
    "VisualBertForQuestionAnswering",
    "VisualBertForMultipleChoice",
    "TFWav2Vec2ForCTC",
    "TFHubertForCTC",
    "XCLIPVisionModel",
    "XCLIPTextModel",
    "AltCLIPTextModel",
    "AltCLIPVisionModel",
    "AltRobertaModel",
    "TvltForAudioVisualClassification",
    "SpeechT5ForSpeechToSpeech",
    "SpeechT5ForTextToSpeech",
    "SpeechT5HifiGan",
]

# Update this list for models that have multiple model types for the same
# model doc
MODEL_TYPE_TO_DOC_MAPPING = OrderedDict(
    [
        ("data2vec-text", "data2vec"),
        ("data2vec-audio", "data2vec"),
        ("data2vec-vision", "data2vec"),
        ("donut-swin", "donut"),
    ]
)


# This is to make sure the transformers module imported is the one in the repo.
transformers = direct_transformers_import(PATH_TO_TRANSFORMERS)


def check_missing_backends():
    missing_backends = []
    if not is_torch_available():
        missing_backends.append("PyTorch")
    if not is_tf_available():
        missing_backends.append("TensorFlow")
    if not is_flax_available():
        missing_backends.append("Flax")
    if len(missing_backends) > 0:
        missing = ", ".join(missing_backends)
        if os.getenv("TRANSFORMERS_IS_CI", "").upper() in ENV_VARS_TRUE_VALUES:
            raise Exception(
                "Full repo consistency checks require all backends to be installed (with `pip install -e .[dev]` in the "
                f"Transformers repo, the following are missing: {missing}."
            )
        else:
            warnings.warn(
                "Full repo consistency checks require all backends to be installed (with `pip install -e .[dev]` in the "
                f"Transformers repo, the following are missing: {missing}. While it's probably fine as long as you "
                "didn't make any change in one of those backends modeling files, you should probably execute the "
                "command above to be on the safe side."
            )


def check_model_list():
    """Check the model list inside the transformers library."""
    # Get the models from the directory structure of `src/transformers/models/`
    models_dir = os.path.join(PATH_TO_TRANSFORMERS, "models")
    _models = []
    for model in os.listdir(models_dir):
        model_dir = os.path.join(models_dir, model)
        if os.path.isdir(model_dir) and "__init__.py" in os.listdir(model_dir):
            _models.append(model)

    # Get the models from the directory structure of `src/transformers/models/`
    models = [model for model in dir(transformers.models) if not model.startswith("__")]

    missing_models = sorted(set(_models).difference(models))
    if missing_models:
        raise Exception(
            f"The following models should be included in {models_dir}/__init__.py: {','.join(missing_models)}."
        )


# If some modeling modules should be ignored for all checks, they should be added in the nested list
# _ignore_modules of this function.
def get_model_modules():
    """Get the model modules inside the transformers library."""
    _ignore_modules = [
        "modeling_auto",
        "modeling_encoder_decoder",
        "modeling_marian",
        "modeling_mmbt",
        "modeling_outputs",
        "modeling_retribert",
        "modeling_utils",
        "modeling_flax_auto",
        "modeling_flax_encoder_decoder",
        "modeling_flax_utils",
        "modeling_speech_encoder_decoder",
        "modeling_flax_speech_encoder_decoder",
        "modeling_flax_vision_encoder_decoder",
        "modeling_transfo_xl_utilities",
        "modeling_tf_auto",
        "modeling_tf_encoder_decoder",
        "modeling_tf_outputs",
        "modeling_tf_pytorch_utils",
        "modeling_tf_utils",
        "modeling_tf_transfo_xl_utilities",
        "modeling_tf_vision_encoder_decoder",
        "modeling_vision_encoder_decoder",
    ]
    modules = []
    for model in dir(transformers.models):
        # There are some magic dunder attributes in the dir, we ignore them
        if not model.startswith("__"):
            model_module = getattr(transformers.models, model)
            for submodule in dir(model_module):
                if submodule.startswith("modeling") and submodule not in _ignore_modules:
                    modeling_module = getattr(model_module, submodule)
                    if inspect.ismodule(modeling_module):
                        modules.append(modeling_module)
    return modules


def get_models(module, include_pretrained=False):
    """Get the objects in module that are models."""
    models = []
    model_classes = (transformers.PreTrainedModel, transformers.TFPreTrainedModel, transformers.FlaxPreTrainedModel)
    for attr_name in dir(module):
        if not include_pretrained and ("Pretrained" in attr_name or "PreTrained" in attr_name):
            continue
        attr = getattr(module, attr_name)
        if isinstance(attr, type) and issubclass(attr, model_classes) and attr.__module__ == module.__name__:
            models.append((attr_name, attr))
    return models


def is_a_private_model(model):
    """Returns True if the model should not be in the main init."""
    if model in PRIVATE_MODELS:
        return True

    # Wrapper, Encoder and Decoder are all privates
    if model.endswith("Wrapper"):
        return True
    if model.endswith("Encoder"):
        return True
    if model.endswith("Decoder"):
        return True
    if model.endswith("Prenet"):
        return True
    return False


def check_models_are_in_init():
    """Checks all models defined in the library are in the main init."""
    models_not_in_init = []
    dir_transformers = dir(transformers)
    for module in get_model_modules():
        models_not_in_init += [
            model[0] for model in get_models(module, include_pretrained=True) if model[0] not in dir_transformers
        ]

    # Remove private models
    models_not_in_init = [model for model in models_not_in_init if not is_a_private_model(model)]
    if len(models_not_in_init) > 0:
        raise Exception(f"The following models should be in the main init: {','.join(models_not_in_init)}.")


# If some test_modeling files should be ignored when checking models are all tested, they should be added in the
# nested list _ignore_files of this function.
def get_model_test_files():
    """Get the model test files.

    The returned files should NOT contain the `tests` (i.e. `PATH_TO_TESTS` defined in this script). They will be
    considered as paths relative to `tests`. A caller has to use `os.path.join(PATH_TO_TESTS, ...)` to access the files.
    """

    _ignore_files = [
        "test_modeling_common",
        "test_modeling_encoder_decoder",
        "test_modeling_flax_encoder_decoder",
        "test_modeling_flax_speech_encoder_decoder",
        "test_modeling_marian",
        "test_modeling_tf_common",
        "test_modeling_tf_encoder_decoder",
    ]
    test_files = []
    # Check both `PATH_TO_TESTS` and `PATH_TO_TESTS/models`
    model_test_root = os.path.join(PATH_TO_TESTS, "models")
    model_test_dirs = []
    for x in os.listdir(model_test_root):
        x = os.path.join(model_test_root, x)
        if os.path.isdir(x):
            model_test_dirs.append(x)

    for target_dir in [PATH_TO_TESTS] + model_test_dirs:
        for file_or_dir in os.listdir(target_dir):
            path = os.path.join(target_dir, file_or_dir)
            if os.path.isfile(path):
                filename = os.path.split(path)[-1]
                if "test_modeling" in filename and os.path.splitext(filename)[0] not in _ignore_files:
                    file = os.path.join(*path.split(os.sep)[1:])
                    test_files.append(file)

    return test_files


# This is a bit hacky but I didn't find a way to import the test_file as a module and read inside the tester class
# for the all_model_classes variable.
def find_tested_models(test_file):
    """Parse the content of test_file to detect what's in all_model_classes"""
    # This is a bit hacky but I didn't find a way to import the test_file as a module and read inside the class
    with open(os.path.join(PATH_TO_TESTS, test_file), "r", encoding="utf-8", newline="\n") as f:
        content = f.read()
    all_models = re.findall(r"all_model_classes\s+=\s+\(\s*\(([^\)]*)\)", content)
    # Check with one less parenthesis as well
    all_models += re.findall(r"all_model_classes\s+=\s+\(([^\)]*)\)", content)
    if len(all_models) > 0:
        model_tested = []
        for entry in all_models:
            for line in entry.split(","):
                name = line.strip()
                if len(name) > 0:
                    model_tested.append(name)
        return model_tested


def check_models_are_tested(module, test_file):
    """Check models defined in module are tested in test_file."""
    # XxxPreTrainedModel are not tested
    defined_models = get_models(module)
    tested_models = find_tested_models(test_file)
    if tested_models is None:
        if test_file.replace(os.path.sep, "/") in TEST_FILES_WITH_NO_COMMON_TESTS:
            return
        return [
            f"{test_file} should define `all_model_classes` to apply common tests to the models it tests. "
            + "If this intentional, add the test filename to `TEST_FILES_WITH_NO_COMMON_TESTS` in the file "
            + "`utils/check_repo.py`."
        ]
    failures = []
    for model_name, _ in defined_models:
        if model_name not in tested_models and model_name not in IGNORE_NON_TESTED:
            failures.append(
                f"{model_name} is defined in {module.__name__} but is not tested in "
                + f"{os.path.join(PATH_TO_TESTS, test_file)}. Add it to the all_model_classes in that file."
                + "If common tests should not applied to that model, add its name to `IGNORE_NON_TESTED`"
                + "in the file `utils/check_repo.py`."
            )
    return failures


def check_all_models_are_tested():
    """Check all models are properly tested."""
    modules = get_model_modules()
    test_files = get_model_test_files()
    failures = []
    for module in modules:
        test_file = [file for file in test_files if f"test_{module.__name__.split('.')[-1]}.py" in file]
        if len(test_file) == 0:
            failures.append(f"{module.__name__} does not have its corresponding test file {test_file}.")
        elif len(test_file) > 1:
            failures.append(f"{module.__name__} has several test files: {test_file}.")
        else:
            test_file = test_file[0]
            new_failures = check_models_are_tested(module, test_file)
            if new_failures is not None:
                failures += new_failures
    if len(failures) > 0:
        raise Exception(f"There were {len(failures)} failures:\n" + "\n".join(failures))


def get_all_auto_configured_models():
    """Return the list of all models in at least one auto class."""
    result = set()  # To avoid duplicates we concatenate all model classes in a set.
    if is_torch_available():
        for attr_name in dir(transformers.models.auto.modeling_auto):
            if attr_name.startswith("MODEL_") and attr_name.endswith("MAPPING_NAMES"):
                result = result | set(get_values(getattr(transformers.models.auto.modeling_auto, attr_name)))
    if is_tf_available():
        for attr_name in dir(transformers.models.auto.modeling_tf_auto):
            if attr_name.startswith("TF_MODEL_") and attr_name.endswith("MAPPING_NAMES"):
                result = result | set(get_values(getattr(transformers.models.auto.modeling_tf_auto, attr_name)))
    if is_flax_available():
        for attr_name in dir(transformers.models.auto.modeling_flax_auto):
            if attr_name.startswith("FLAX_MODEL_") and attr_name.endswith("MAPPING_NAMES"):
                result = result | set(get_values(getattr(transformers.models.auto.modeling_flax_auto, attr_name)))
    return list(result)


def ignore_unautoclassed(model_name):
    """Rules to determine if `name` should be in an auto class."""
    # Special white list
    if model_name in IGNORE_NON_AUTO_CONFIGURED:
        return True
    # Encoder and Decoder should be ignored
    if "Encoder" in model_name or "Decoder" in model_name:
        return True
    return False


def check_models_are_auto_configured(module, all_auto_models):
    """Check models defined in module are each in an auto class."""
    defined_models = get_models(module)
    failures = []
    for model_name, _ in defined_models:
        if model_name not in all_auto_models and not ignore_unautoclassed(model_name):
            failures.append(
                f"{model_name} is defined in {module.__name__} but is not present in any of the auto mapping. "
                "If that is intended behavior, add its name to `IGNORE_NON_AUTO_CONFIGURED` in the file "
                "`utils/check_repo.py`."
            )
    return failures


def check_all_models_are_auto_configured():
    """Check all models are each in an auto class."""
    check_missing_backends()
    modules = get_model_modules()
    all_auto_models = get_all_auto_configured_models()
    failures = []
    for module in modules:
        new_failures = check_models_are_auto_configured(module, all_auto_models)
        if new_failures is not None:
            failures += new_failures
    if len(failures) > 0:
        raise Exception(f"There were {len(failures)} failures:\n" + "\n".join(failures))


def check_all_auto_object_names_being_defined():
    """Check all names defined in auto (name) mappings exist in the library."""
    check_missing_backends()

    failures = []
    mappings_to_check = {
        "TOKENIZER_MAPPING_NAMES": TOKENIZER_MAPPING_NAMES,
        "IMAGE_PROCESSOR_MAPPING_NAMES": IMAGE_PROCESSOR_MAPPING_NAMES,
        "FEATURE_EXTRACTOR_MAPPING_NAMES": FEATURE_EXTRACTOR_MAPPING_NAMES,
        "PROCESSOR_MAPPING_NAMES": PROCESSOR_MAPPING_NAMES,
    }

    # Each auto modeling files contains multiple mappings. Let's get them in a dynamic way.
    for module_name in ["modeling_auto", "modeling_tf_auto", "modeling_flax_auto"]:
        module = getattr(transformers.models.auto, module_name, None)
        if module is None:
            continue
        # all mappings in a single auto modeling file
        mapping_names = [x for x in dir(module) if x.endswith("_MAPPING_NAMES")]
        mappings_to_check.update({name: getattr(module, name) for name in mapping_names})

    for name, mapping in mappings_to_check.items():
        for model_type, class_names in mapping.items():
            if not isinstance(class_names, tuple):
                class_names = (class_names,)
                for class_name in class_names:
                    if class_name is None:
                        continue
                    # dummy object is accepted
                    if not hasattr(transformers, class_name):
                        # If the class name is in a model name mapping, let's not check if there is a definition in any modeling
                        # module, if it's a private model defined in this file.
                        if name.endswith("MODEL_MAPPING_NAMES") and is_a_private_model(class_name):
                            continue
                        failures.append(
                            f"`{class_name}` appears in the mapping `{name}` but it is not defined in the library."
                        )
    if len(failures) > 0:
        raise Exception(f"There were {len(failures)} failures:\n" + "\n".join(failures))


def check_all_auto_mapping_names_in_config_mapping_names():
    """Check all keys defined in auto mappings (mappings of names) appear in `CONFIG_MAPPING_NAMES`."""
    check_missing_backends()

    failures = []
    # `TOKENIZER_PROCESSOR_MAPPING_NAMES` and `AutoTokenizer` is special, and don't need to follow the rule.
    mappings_to_check = {
        "IMAGE_PROCESSOR_MAPPING_NAMES": IMAGE_PROCESSOR_MAPPING_NAMES,
        "FEATURE_EXTRACTOR_MAPPING_NAMES": FEATURE_EXTRACTOR_MAPPING_NAMES,
        "PROCESSOR_MAPPING_NAMES": PROCESSOR_MAPPING_NAMES,
    }

    # Each auto modeling files contains multiple mappings. Let's get them in a dynamic way.
    for module_name in ["modeling_auto", "modeling_tf_auto", "modeling_flax_auto"]:
        module = getattr(transformers.models.auto, module_name, None)
        if module is None:
            continue
        # all mappings in a single auto modeling file
        mapping_names = [x for x in dir(module) if x.endswith("_MAPPING_NAMES")]
        mappings_to_check.update({name: getattr(module, name) for name in mapping_names})

    for name, mapping in mappings_to_check.items():
        for model_type, class_names in mapping.items():
            if model_type not in CONFIG_MAPPING_NAMES:
                failures.append(
                    f"`{model_type}` appears in the mapping `{name}` but it is not defined in the keys of "
                    "`CONFIG_MAPPING_NAMES`."
                )
    if len(failures) > 0:
        raise Exception(f"There were {len(failures)} failures:\n" + "\n".join(failures))


_re_decorator = re.compile(r"^\s*@(\S+)\s+$")


def check_decorator_order(filename):
    """Check that in the test file `filename` the slow decorator is always last."""
    with open(filename, "r", encoding="utf-8", newline="\n") as f:
        lines = f.readlines()
    decorator_before = None
    errors = []
    for i, line in enumerate(lines):
        search = _re_decorator.search(line)
        if search is not None:
            decorator_name = search.groups()[0]
            if decorator_before is not None and decorator_name.startswith("parameterized"):
                errors.append(i)
            decorator_before = decorator_name
        elif decorator_before is not None:
            decorator_before = None
    return errors


def check_all_decorator_order():
    """Check that in all test files, the slow decorator is always last."""
    errors = []
    for fname in os.listdir(PATH_TO_TESTS):
        if fname.endswith(".py"):
            filename = os.path.join(PATH_TO_TESTS, fname)
            new_errors = check_decorator_order(filename)
            errors += [f"- {filename}, line {i}" for i in new_errors]
    if len(errors) > 0:
        msg = "\n".join(errors)
        raise ValueError(
            "The parameterized decorator (and its variants) should always be first, but this is not the case in the"
            f" following files:\n{msg}"
        )


def find_all_documented_objects():
    """Parse the content of all doc files to detect which classes and functions it documents"""
    documented_obj = []
    for doc_file in Path(PATH_TO_DOC).glob("**/*.rst"):
        with open(doc_file, "r", encoding="utf-8", newline="\n") as f:
            content = f.read()
        raw_doc_objs = re.findall(r"(?:autoclass|autofunction):: transformers.(\S+)\s+", content)
        documented_obj += [obj.split(".")[-1] for obj in raw_doc_objs]
    for doc_file in Path(PATH_TO_DOC).glob("**/*.mdx"):
        with open(doc_file, "r", encoding="utf-8", newline="\n") as f:
            content = f.read()
        raw_doc_objs = re.findall("\[\[autodoc\]\]\s+(\S+)\s+", content)
        documented_obj += [obj.split(".")[-1] for obj in raw_doc_objs]
    return documented_obj


# One good reason for not being documented is to be deprecated. Put in this list deprecated objects.
DEPRECATED_OBJECTS = [
    "AutoModelWithLMHead",
    "BartPretrainedModel",
    "DataCollator",
    "DataCollatorForSOP",
    "GlueDataset",
    "GlueDataTrainingArguments",
    "LineByLineTextDataset",
    "LineByLineWithRefDataset",
    "LineByLineWithSOPTextDataset",
    "PretrainedBartModel",
    "PretrainedFSMTModel",
    "SingleSentenceClassificationProcessor",
    "SquadDataTrainingArguments",
    "SquadDataset",
    "SquadExample",
    "SquadFeatures",
    "SquadV1Processor",
    "SquadV2Processor",
    "TFAutoModelWithLMHead",
    "TFBartPretrainedModel",
    "TextDataset",
    "TextDatasetForNextSentencePrediction",
    "Wav2Vec2ForMaskedLM",
    "Wav2Vec2Tokenizer",
    "glue_compute_metrics",
    "glue_convert_examples_to_features",
    "glue_output_modes",
    "glue_processors",
    "glue_tasks_num_labels",
    "squad_convert_examples_to_features",
    "xnli_compute_metrics",
    "xnli_output_modes",
    "xnli_processors",
    "xnli_tasks_num_labels",
    "TFTrainer",
    "TFTrainingArguments",
]

# Exceptionally, some objects should not be documented after all rules passed.
# ONLY PUT SOMETHING IN THIS LIST AS A LAST RESORT!
UNDOCUMENTED_OBJECTS = [
    "AddedToken",  # This is a tokenizers class.
    "BasicTokenizer",  # Internal, should never have been in the main init.
    "CharacterTokenizer",  # Internal, should never have been in the main init.
    "DPRPretrainedReader",  # Like an Encoder.
    "DummyObject",  # Just picked by mistake sometimes.
    "MecabTokenizer",  # Internal, should never have been in the main init.
    "ModelCard",  # Internal type.
    "SqueezeBertModule",  # Internal building block (should have been called SqueezeBertLayer)
    "TFDPRPretrainedReader",  # Like an Encoder.
    "TransfoXLCorpus",  # Internal type.
    "WordpieceTokenizer",  # Internal, should never have been in the main init.
    "absl",  # External module
    "add_end_docstrings",  # Internal, should never have been in the main init.
    "add_start_docstrings",  # Internal, should never have been in the main init.
    "convert_tf_weight_name_to_pt_weight_name",  # Internal used to convert model weights
    "logger",  # Internal logger
    "logging",  # External module
    "requires_backends",  # Internal function
    "AltRobertaModel",  # Internal module
]

# This list should be empty. Objects in it should get their own doc page.
SHOULD_HAVE_THEIR_OWN_PAGE = [
    # Benchmarks
    "PyTorchBenchmark",
    "PyTorchBenchmarkArguments",
    "TensorFlowBenchmark",
    "TensorFlowBenchmarkArguments",
    "AutoBackbone",
    "BitBackbone",
    "ConvNextBackbone",
    "ConvNextV2Backbone",
    "DinatBackbone",
    "MaskFormerSwinBackbone",
    "MaskFormerSwinConfig",
    "MaskFormerSwinModel",
    "NatBackbone",
    "ResNetBackbone",
    "SwinBackbone",
]


def ignore_undocumented(name):
    """Rules to determine if `name` should be undocumented."""
    # NOT DOCUMENTED ON PURPOSE.
    # Constants uppercase are not documented.
    if name.isupper():
        return True
    # PreTrainedModels / Encoders / Decoders / Layers / Embeddings / Attention are not documented.
    if (
        name.endswith("PreTrainedModel")
        or name.endswith("Decoder")
        or name.endswith("Encoder")
        or name.endswith("Layer")
        or name.endswith("Embeddings")
        or name.endswith("Attention")
    ):
        return True
    # Submodules are not documented.
    if os.path.isdir(os.path.join(PATH_TO_TRANSFORMERS, name)) or os.path.isfile(
        os.path.join(PATH_TO_TRANSFORMERS, f"{name}.py")
    ):
        return True
    # All load functions are not documented.
    if name.startswith("load_tf") or name.startswith("load_pytorch"):
        return True
    # is_xxx_available functions are not documented.
    if name.startswith("is_") and name.endswith("_available"):
        return True
    # Deprecated objects are not documented.
    if name in DEPRECATED_OBJECTS or name in UNDOCUMENTED_OBJECTS:
        return True
    # MMBT model does not really work.
    if name.startswith("MMBT"):
        return True
    if name in SHOULD_HAVE_THEIR_OWN_PAGE:
        return True
    return False


def check_all_objects_are_documented():
    """Check all models are properly documented."""
    documented_objs = find_all_documented_objects()
    modules = transformers._modules
    objects = [c for c in dir(transformers) if c not in modules and not c.startswith("_")]
    undocumented_objs = [c for c in objects if c not in documented_objs and not ignore_undocumented(c)]
    if len(undocumented_objs) > 0:
        raise Exception(
            "The following objects are in the public init so should be documented:\n - "
            + "\n - ".join(undocumented_objs)
        )
    check_docstrings_are_in_md()
    check_model_type_doc_match()


def check_model_type_doc_match():
    """Check all doc pages have a corresponding model type."""
    model_doc_folder = Path(PATH_TO_DOC) / "model_doc"
    model_docs = [m.stem for m in model_doc_folder.glob("*.mdx")]

    model_types = list(transformers.models.auto.configuration_auto.MODEL_NAMES_MAPPING.keys())
    model_types = [MODEL_TYPE_TO_DOC_MAPPING[m] if m in MODEL_TYPE_TO_DOC_MAPPING else m for m in model_types]

    errors = []
    for m in model_docs:
        if m not in model_types and m != "auto":
            close_matches = get_close_matches(m, model_types)
            error_message = f"{m} is not a proper model identifier."
            if len(close_matches) > 0:
                close_matches = "/".join(close_matches)
                error_message += f" Did you mean {close_matches}?"
            errors.append(error_message)

    if len(errors) > 0:
        raise ValueError(
            "Some model doc pages do not match any existing model type:\n"
            + "\n".join(errors)
            + "\nYou can add any missing model type to the `MODEL_NAMES_MAPPING` constant in "
            "models/auto/configuration_auto.py."
        )


# Re pattern to catch :obj:`xx`, :class:`xx`, :func:`xx` or :meth:`xx`.
_re_rst_special_words = re.compile(r":(?:obj|func|class|meth):`([^`]+)`")
# Re pattern to catch things between double backquotes.
_re_double_backquotes = re.compile(r"(^|[^`])``([^`]+)``([^`]|$)")
# Re pattern to catch example introduction.
_re_rst_example = re.compile(r"^\s*Example.*::\s*$", flags=re.MULTILINE)


def is_rst_docstring(docstring):
    """
    Returns `True` if `docstring` is written in rst.
    """
    if _re_rst_special_words.search(docstring) is not None:
        return True
    if _re_double_backquotes.search(docstring) is not None:
        return True
    if _re_rst_example.search(docstring) is not None:
        return True
    return False


def check_docstrings_are_in_md():
    """Check all docstrings are in md"""
    files_with_rst = []
    for file in Path(PATH_TO_TRANSFORMERS).glob("**/*.py"):
        with open(file, encoding="utf-8") as f:
            code = f.read()
        docstrings = code.split('"""')

        for idx, docstring in enumerate(docstrings):
            if idx % 2 == 0 or not is_rst_docstring(docstring):
                continue
            files_with_rst.append(file)
            break

    if len(files_with_rst) > 0:
        raise ValueError(
            "The following files have docstrings written in rst:\n"
            + "\n".join([f"- {f}" for f in files_with_rst])
            + "\nTo fix this run `doc-builder convert path_to_py_file` after installing `doc-builder`\n"
            "(`pip install git+https://github.com/huggingface/doc-builder`)"
        )


def check_repo_quality():
    """Check all models are properly tested and documented."""
    print("Checking all models are included.")
    check_model_list()
    print("Checking all models are public.")
    check_models_are_in_init()
    print("Checking all models are properly tested.")
    check_all_decorator_order()
    check_all_models_are_tested()
    print("Checking all objects are properly documented.")
    check_all_objects_are_documented()
    print("Checking all models are in at least one auto class.")
    check_all_models_are_auto_configured()
    print("Checking all names in auto name mappings are defined.")
    check_all_auto_object_names_being_defined()
    print("Checking all keys in auto name mappings are defined in `CONFIG_MAPPING_NAMES`.")
    check_all_auto_mapping_names_in_config_mapping_names()


if __name__ == "__main__":
    check_repo_quality()<|MERGE_RESOLUTION|>--- conflicted
+++ resolved
@@ -57,12 +57,9 @@
 # Being in this list is an exception and should **not** be the rule.
 IGNORE_NON_TESTED = PRIVATE_MODELS.copy() + [
     # models to ignore for not tested
-<<<<<<< HEAD
     "NllbMoeDecoder",
     "NllbMoeEncoder",
-=======
     "LlamaDecoder",  # Building part of bigger (tested) model.
->>>>>>> 4c5c0af7
     "Blip2QFormerModel",  # Building part of bigger (tested) model.
     "DetaEncoder",  # Building part of bigger (tested) model.
     "DetaDecoder",  # Building part of bigger (tested) model.
