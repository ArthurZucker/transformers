# coding=utf-8
# Copyright 2021 The HuggingFace Inc. team.
#
# Licensed under the Apache License, Version 2.0 (the "License");
# you may not use this file except in compliance with the License.
# You may obtain a copy of the License at
#
#     http://www.apache.org/licenses/LICENSE-2.0
#
# Unless required by applicable law or agreed to in writing, software
# distributed under the License is distributed on an "AS IS" BASIS,
# WITHOUT WARRANTIES OR CONDITIONS OF ANY KIND, either express or implied.
# See the License for the specific language governing permissions and
# limitations under the License.

"""
Welcome to tests_fetcher V2.

This util is designed to fetch tests to run on a PR so that only the tests impacted by the modifications are run, and
when too many models are being impacted, only run the tests of a subset of core models. It works like this.

Stage 1: Identify the modified files. For jobs that run on the main branch, it's just the diff with the last commit.
On a PR, this takes all the files from the branching point to the current commit (so all modifications in a PR, not
just the last commit) but excludes modifications that are on docstrings or comments only.

Stage 2: Extract the tests to run. This is done by looking at the imports in each module and test file: if module A
imports module B, then changing module B impacts module A, so the tests using module A should be run. We thus get the
dependencies of each model and then recursively builds the 'reverse' map of dependencies to get all modules and tests
impacted by a given file. We then only keep the tests (and only the core models tests if there are too many modules).

Caveats:
  - This module only filters tests by files (not individual tests) so it's better to have tests for different things
    in different files.
  - This module assumes inits are just importing things, not really building objects, so it's better to structure
    them this way and move objects building in separate submodules.

Usage:

Base use to fetch the tests in a pull request

```bash
python utils/tests_fetcher.py
```

Base use to fetch the tests on a the main branch (with diff from the last commit):

```bash
python utils/tests_fetcher.py --diff_with_last_commit
```
"""

import argparse
import collections
import json
import os
import re
from contextlib import contextmanager
from pathlib import Path
from typing import Dict, List, Optional, Tuple, Union

from git import Repo


PATH_TO_REPO = Path(__file__).parent.parent.resolve()
PATH_TO_EXAMPLES = PATH_TO_REPO / "examples"
PATH_TO_TRANFORMERS = PATH_TO_REPO / "src/transformers"
PATH_TO_TESTS = PATH_TO_REPO / "tests"

# List here the models to always test.
IMPORTANT_MODELS = [
    "auto",
    # Most downloaded models
    "bert",
    "clip",
    "t5",
    "xlm-roberta",
    "gpt2",
    "bart",
    "mpnet",
    "gpt-j",
    "wav2vec2",
    "deberta-v2",
    "layoutlm",
    "opt",
    "longformer",
    "vit",
    # Pipeline-specific model (to be sure each pipeline has one model in this list)
    "tapas",
    "vilt",
    "clap",
    "detr",
    "owlvit",
    "dpt",
    "videomae",
]


@contextmanager
def checkout_commit(repo: Repo, commit_id: str):
    """
    Context manager that checks out a given commit when entered, but gets back to the reference it was at on exit.

    Args:
        repo (`git.Repo`): A git repository (for instance the Transformers repo).
        commit_id (`str`): The commit reference to checkout inside the context manager.
    """
    current_head = repo.head.commit if repo.head.is_detached else repo.head.ref

    try:
        repo.git.checkout(commit_id)
        yield

    finally:
        repo.git.checkout(current_head)


def clean_code(content: str) -> str:
    """
    Remove docstrings, empty line or comments from some code (used to detect if a diff is real or only concern
    comments or docstings).

    Args:
        content (`str`): The code to clean

    Returns:
        `str`: The cleaned code.
    """
    # We need to deactivate autoformatting here to write escaped triple quotes (we cannot use real triple quotes or
    # this would mess up the result if this function applied to this particular file).
    # fmt: off
    # Remove docstrings by splitting on triple " then triple ':
    splits = content.split('\"\"\"')
    content = "".join(splits[::2])
    splits = content.split("\'\'\'")
    # fmt: on
    content = "".join(splits[::2])

    # Remove empty lines and comments
    lines_to_keep = []
    for line in content.split("\n"):
        # remove anything that is after a # sign.
        line = re.sub("#.*$", "", line)
        # remove white lines
        if len(line) != 0 and not line.isspace():
            lines_to_keep.append(line)
    return "\n".join(lines_to_keep)


def keep_doc_examples_only(content: str) -> str:
    """
    Remove everything from the code content except the doc examples (used to determined if a diff should trigger doc
    tests or not).

    Args:
        content (`str`): The code to clean

    Returns:
        `str`: The cleaned code.
    """
    # Keep doc examples only by splitting on triple "`"
    splits = content.split("```")
    # Add leading and trailing "```" so the navigation is easier when compared to the original input `content`
    content = "```" + "```".join(splits[1::2]) + "```"

    # Remove empty lines and comments
    lines_to_keep = []
    for line in content.split("\n"):
        # remove anything that is after a # sign.
        line = re.sub("#.*$", "", line)
        # remove white lines
        if len(line) != 0 and not line.isspace():
            lines_to_keep.append(line)
    return "\n".join(lines_to_keep)


def get_all_tests() -> List[str]:
    """
    Walks the `tests` folder to return a list of files/subfolders. This is used to split the tests to run when using
    paralellism. The split is:

    - folders under `tests`: (`tokenization`, `pipelines`, etc) except the subfolder `models` is excluded.
    - folders under `tests/models`: `bert`, `gpt2`, etc.
    - test files under `tests`: `test_modeling_common.py`, `test_tokenization_common.py`, etc.
    """

    # test folders/files directly under `tests` folder
    tests = os.listdir(PATH_TO_TESTS)
    tests = [f"tests/{f}" for f in tests if "__pycache__" not in f]
    tests = sorted([f for f in tests if (PATH_TO_REPO / f).is_dir() or f.startswith("tests/test_")])

    # model specific test folders
    model_test_folders = os.listdir(PATH_TO_TESTS / "models")
    model_test_folders = [f"tests/models/{f}" for f in model_test_folders if "__pycache__" not in f]
    model_test_folders = sorted([f for f in model_test_folders if (PATH_TO_REPO / f).is_dir()])

    tests.remove("tests/models")
    # Sagemaker tests are not meant to be run on the CI.
    if "tests/sagemaker" in tests:
        tests.remove("tests/sagemaker")
    tests = model_test_folders + tests

    return tests


def diff_is_docstring_only(repo: Repo, branching_point: str, filename: str) -> bool:
    """
    Check if the diff is only in docstrings (or comments and whitespace) in a filename.

    Args:
        repo (`git.Repo`): A git repository (for instance the Transformers repo).
        branching_point (`str`): The commit reference of where to compare for the diff.
        filename (`str`): The filename where we want to know if the diff isonly in docstrings/comments.

    Returns:
        `bool`: Whether the diff is docstring/comments only or not.
    """
    folder = Path(repo.working_dir)
    with checkout_commit(repo, branching_point):
        with open(folder / filename, "r", encoding="utf-8") as f:
            old_content = f.read()

    with open(folder / filename, "r", encoding="utf-8") as f:
        new_content = f.read()

    old_content_clean = clean_code(old_content)
    new_content_clean = clean_code(new_content)

    return old_content_clean == new_content_clean


def diff_contains_doc_examples(repo: Repo, branching_point: str, filename: str) -> bool:
    """
    Check if the diff is only in code examples of the doc in a filename.

    Args:
        repo (`git.Repo`): A git repository (for instance the Transformers repo).
        branching_point (`str`): The commit reference of where to compare for the diff.
        filename (`str`): The filename where we want to know if the diff is only in codes examples.

    Returns:
        `bool`: Whether the diff is only in code examples of the doc or not.
    """
    folder = Path(repo.working_dir)
    with checkout_commit(repo, branching_point):
        with open(folder / filename, "r", encoding="utf-8") as f:
            old_content = f.read()

    with open(folder / filename, "r", encoding="utf-8") as f:
        new_content = f.read()

    old_content_clean = keep_doc_examples_only(old_content)
    new_content_clean = keep_doc_examples_only(new_content)

    return old_content_clean != new_content_clean


def get_diff(repo: Repo, base_commit: str, commits: List[str]) -> List[str]:
    """
    Get the diff between a base commit and one or several commits.

    Args:
        repo (`git.Repo`):
            A git repository (for instance the Transformers repo).
        base_commit (`str`):
            The commit reference of where to compare for the diff. This is the current commit, not the branching point!
        commits (`List[str]`):
            The list of commits with which to compare the repo at `base_commit` (so the branching point).

    Returns:
        `List[str]`: The list of Python files with a diff (files added, renamed or deleted are always returned, files
        modified are returned if the diff in the file is not only in docstrings or comments, see
        `diff_is_docstring_only`).
    """
    print("\n### DIFF ###\n")
    code_diff = []
    for commit in commits:
        for diff_obj in commit.diff(base_commit):
            # We always add new python files
            if diff_obj.change_type == "A" and diff_obj.b_path.endswith(".py"):
                code_diff.append(diff_obj.b_path)
            # We check that deleted python files won't break corresponding tests.
            elif diff_obj.change_type == "D" and diff_obj.a_path.endswith(".py"):
                code_diff.append(diff_obj.a_path)
            # Now for modified files
            elif diff_obj.change_type in ["M", "R"] and diff_obj.b_path.endswith(".py"):
                # In case of renames, we'll look at the tests using both the old and new name.
                if diff_obj.a_path != diff_obj.b_path:
                    code_diff.extend([diff_obj.a_path, diff_obj.b_path])
                else:
                    # Otherwise, we check modifications are in code and not docstrings.
                    if diff_is_docstring_only(repo, commit, diff_obj.b_path):
                        print(f"Ignoring diff in {diff_obj.b_path} as it only concerns docstrings or comments.")
                    else:
                        code_diff.append(diff_obj.a_path)

    return code_diff


def get_modified_python_files(diff_with_last_commit: bool = False) -> List[str]:
    """
    Return a list of python files that have been modified between:

    - the current head and the main branch if `diff_with_last_commit=False` (default)
    - the current head and its parent commit otherwise.

    Returns:
        `List[str]`: The list of Python files with a diff (files added, renamed or deleted are always returned, files
        modified are returned if the diff in the file is not only in docstrings or comments, see
        `diff_is_docstring_only`).
    """
    repo = Repo(PATH_TO_REPO)

    if not diff_with_last_commit:
        print(f"main is at {repo.refs.main.commit}")
        print(f"Current head is at {repo.head.commit}")

        branching_commits = repo.merge_base(repo.refs.main, repo.head)
        for commit in branching_commits:
            print(f"Branching commit: {commit}")
        return get_diff(repo, repo.head.commit, branching_commits)
    else:
        print(f"main is at {repo.head.commit}")
        parent_commits = repo.head.commit.parents
        for commit in parent_commits:
            print(f"Parent commit: {commit}")
        return get_diff(repo, repo.head.commit, parent_commits)


def get_diff_for_doctesting(repo: Repo, base_commit: str, commits: List[str]) -> List[str]:
    """
    Get the diff in doc examples between a base commit and one or several commits.

    Args:
        repo (`git.Repo`):
            A git repository (for instance the Transformers repo).
        base_commit (`str`):
            The commit reference of where to compare for the diff. This is the current commit, not the branching point!
        commits (`List[str]`):
            The list of commits with which to compare the repo at `base_commit` (so the branching point).

    Returns:
        `List[str]`: The list of Python and Markdown files with a diff (files added or renamed are always returned, files
        modified are returned if the diff in the file is only in doctest examples).
    """
    print("\n### DIFF ###\n")
    code_diff = []
    for commit in commits:
        for diff_obj in commit.diff(base_commit):
            # We only consider Python files and doc files.
            if not diff_obj.b_path.endswith(".py") and not diff_obj.b_path.endswith(".md"):
                continue
            # We always add new python/md files
            if diff_obj.change_type in ["A"]:
                code_diff.append(diff_obj.b_path)
            # Now for modified files
            elif diff_obj.change_type in ["M", "R"]:
                # In case of renames, we'll look at the tests using both the old and new name.
                if diff_obj.a_path != diff_obj.b_path:
                    code_diff.extend([diff_obj.a_path, diff_obj.b_path])
                else:
                    # Otherwise, we check modifications contain some doc example(s).
                    if diff_contains_doc_examples(repo, commit, diff_obj.b_path):
                        code_diff.append(diff_obj.a_path)
                    else:
                        print(f"Ignoring diff in {diff_obj.b_path} as it doesn't contain any doc example.")

    return code_diff


def get_doctest_files(diff_with_last_commit: bool = False) -> List[str]:
    """
    Return a list of python and Markdown files where doc example have been modified between:

    - the current head and the main branch if `diff_with_last_commit=False` (default)
    - the current head and its parent commit otherwise.

    Returns:
        `List[str]`: The list of Python and Markdown files with a diff (files added or renamed are always returned, files
        modified are returned if the diff in the file is only in doctest examples).
    """
    repo = Repo(PATH_TO_REPO)

    test_files_to_run = []  # noqa
    if not diff_with_last_commit:
        print(f"main is at {repo.refs.main.commit}")
        print(f"Current head is at {repo.head.commit}")

        branching_commits = repo.merge_base(repo.refs.main, repo.head)
        for commit in branching_commits:
            print(f"Branching commit: {commit}")
        test_files_to_run = get_diff_for_doctesting(repo, repo.head.commit, branching_commits)
    else:
        print(f"main is at {repo.head.commit}")
        parent_commits = repo.head.commit.parents
        for commit in parent_commits:
            print(f"Parent commit: {commit}")
        test_files_to_run = get_diff_for_doctesting(repo, repo.head.commit, parent_commits)

<<<<<<< HEAD
    # These are files not doctested yet.
    with open("utils/not_doctested.txt") as fp:
        not_doctested = set(fp.read().strip().split("\n"))
=======
    # This is the full list of doctest tests
    with open("utils/documentation_tests.txt") as fp:
        documentation_tests = set(fp.read().strip().split("\n"))
>>>>>>> 1982dd3b
    # Do not run slow doctest tests
    with open("utils/slow_documentation_tests.txt") as fp:
        slow_documentation_tests = set(fp.read().strip().split("\n"))

    # So far we don't have 100% coverage for doctest. This line will be removed once we achieve 100%.
    test_files_to_run = [x for x in test_files_to_run if x not in not_doctested and x not in slow_documentation_tests]

    # The file `utils/not_doctested.txt` doesn't contain all files that are not doc-tested, so we need more filters.
    # 1. only include files in `src` or `docs/source/en/`
    test_files_to_run = [x for x in test_files_to_run if x.startswith(("src/", "docs/source/en/"))]
    # 2. not include init files
    test_files_to_run = [x for x in test_files_to_run if not x.endswith(("__init__.py",))]

    # Make sure we did not end up with a test file that was removed
    test_files_to_run = [f for f in test_files_to_run if (PATH_TO_REPO / f).exists()]

    return test_files_to_run


# (:?^|\n) -> Non-catching group for the beginning of the doc or a new line.
# \s*from\s+(\.+\S+)\s+import\s+([^\n]+) -> Line only contains from .xxx import yyy and we catch .xxx and yyy
# (?=\n) -> Look-ahead to a new line. We can't just put \n here or using find_all on this re will only catch every
#           other import.
_re_single_line_relative_imports = re.compile(r"(?:^|\n)\s*from\s+(\.+\S+)\s+import\s+([^\n]+)(?=\n)")
# (:?^|\n) -> Non-catching group for the beginning of the doc or a new line.
# \s*from\s+(\.+\S+)\s+import\s+\(([^\)]+)\) -> Line continues with from .xxx import (yyy) and we catch .xxx and yyy
# yyy will take multiple lines otherwise there wouldn't be parenthesis.
_re_multi_line_relative_imports = re.compile(r"(?:^|\n)\s*from\s+(\.+\S+)\s+import\s+\(([^\)]+)\)")
# (:?^|\n) -> Non-catching group for the beginning of the doc or a new line.
# \s*from\s+transformers(\S*)\s+import\s+([^\n]+) -> Line only contains from transformers.xxx import yyy and we catch
#           .xxx and yyy
# (?=\n) -> Look-ahead to a new line. We can't just put \n here or using find_all on this re will only catch every
#           other import.
_re_single_line_direct_imports = re.compile(r"(?:^|\n)\s*from\s+transformers(\S*)\s+import\s+([^\n]+)(?=\n)")
# (:?^|\n) -> Non-catching group for the beginning of the doc or a new line.
# \s*from\s+transformers(\S*)\s+import\s+\(([^\)]+)\) -> Line continues with from transformers.xxx import (yyy) and we
# catch .xxx and yyy. yyy will take multiple lines otherwise there wouldn't be parenthesis.
_re_multi_line_direct_imports = re.compile(r"(?:^|\n)\s*from\s+transformers(\S*)\s+import\s+\(([^\)]+)\)")


def extract_imports(module_fname: str, cache: Dict[str, List[str]] = None) -> List[str]:
    """
    Get the imports a given module makes.

    Args:
        module_fname (`str`):
            The name of the file of the module where we want to look at the imports (given relative to the root of
            the repo).
        cache (Dictionary `str` to `List[str]`, *optional*):
            To speed up this function if it was previously called on `module_fname`, the cache of all previously
            computed results.

    Returns:
        `List[str]`: The list of module filenames imported in the input `module_fname` (a submodule we import from that
        is a subfolder will give its init file).
    """
    if cache is not None and module_fname in cache:
        return cache[module_fname]

    with open(PATH_TO_REPO / module_fname, "r", encoding="utf-8") as f:
        content = f.read()

    # Filter out all docstrings to not get imports in code examples. As before we need to deactivate formatting to
    # keep this as escaped quotes and avoid this function failing on this file.
    # fmt: off
    splits = content.split('\"\"\"')
    # fmt: on
    content = "".join(splits[::2])

    module_parts = str(module_fname).split(os.path.sep)
    imported_modules = []

    # Let's start with relative imports
    relative_imports = _re_single_line_relative_imports.findall(content)
    relative_imports = [
        (mod, imp) for mod, imp in relative_imports if "# tests_ignore" not in imp and imp.strip() != "("
    ]
    multiline_relative_imports = _re_multi_line_relative_imports.findall(content)
    relative_imports += [(mod, imp) for mod, imp in multiline_relative_imports if "# tests_ignore" not in imp]

    # We need to remove parts of the module name depending on the depth of the relative imports.
    for module, imports in relative_imports:
        level = 0
        while module.startswith("."):
            module = module[1:]
            level += 1

        if len(module) > 0:
            dep_parts = module_parts[: len(module_parts) - level] + module.split(".")
        else:
            dep_parts = module_parts[: len(module_parts) - level]
        imported_module = os.path.sep.join(dep_parts)
        imported_modules.append((imported_module, [imp.strip() for imp in imports.split(",")]))

    # Let's continue with direct imports
    direct_imports = _re_single_line_direct_imports.findall(content)
    direct_imports = [(mod, imp) for mod, imp in direct_imports if "# tests_ignore" not in imp and imp.strip() != "("]
    multiline_direct_imports = _re_multi_line_direct_imports.findall(content)
    direct_imports += [(mod, imp) for mod, imp in multiline_direct_imports if "# tests_ignore" not in imp]

    # We need to find the relative path of those imports.
    for module, imports in direct_imports:
        import_parts = module.split(".")[1:]  # ignore the name of the repo since we add it below.
        dep_parts = ["src", "transformers"] + import_parts
        imported_module = os.path.sep.join(dep_parts)
        imported_modules.append((imported_module, [imp.strip() for imp in imports.split(",")]))

    result = []
    # Double check we get proper modules (either a python file or a folder with an init).
    for module_file, imports in imported_modules:
        if (PATH_TO_REPO / f"{module_file}.py").is_file():
            module_file = f"{module_file}.py"
        elif (PATH_TO_REPO / module_file).is_dir() and (PATH_TO_REPO / module_file / "__init__.py").is_file():
            module_file = os.path.sep.join([module_file, "__init__.py"])
        imports = [imp for imp in imports if len(imp) > 0 and re.match("^[A-Za-z0-9_]*$", imp)]
        if len(imports) > 0:
            result.append((module_file, imports))

    if cache is not None:
        cache[module_fname] = result

    return result


def get_module_dependencies(module_fname: str, cache: Dict[str, List[str]] = None) -> List[str]:
    """
    Refines the result of `extract_imports` to remove subfolders and get a proper list of module filenames: if a file
    as an import `from utils import Foo, Bar`, with `utils` being a subfolder containing many files, this will traverse
    the `utils` init file to check where those dependencies come from: for instance the files utils/foo.py and utils/bar.py.

    Warning: This presupposes that all intermediate inits are properly built (with imports from the respective
    submodules) and work better if objects are defined in submodules and not the intermediate init (otherwise the
    intermediate init is added, and inits usually have a lot of dependencies).

    Args:
        module_fname (`str`):
            The name of the file of the module where we want to look at the imports (given relative to the root of
            the repo).
        cache (Dictionary `str` to `List[str]`, *optional*):
            To speed up this function if it was previously called on `module_fname`, the cache of all previously
            computed results.

    Returns:
        `List[str]`: The list of module filenames imported in the input `module_fname` (with submodule imports refined).
    """
    dependencies = []
    imported_modules = extract_imports(module_fname, cache=cache)
    # The while loop is to recursively traverse all inits we may encounter: we will add things as we go.
    while len(imported_modules) > 0:
        new_modules = []
        for module, imports in imported_modules:
            # If we end up in an __init__ we are often not actually importing from this init (except in the case where
            # the object is fully defined in the __init__)
            if module.endswith("__init__.py"):
                # So we get the imports from that init then try to find where our objects come from.
                new_imported_modules = extract_imports(module, cache=cache)
                for new_module, new_imports in new_imported_modules:
                    if any(i in new_imports for i in imports):
                        if new_module not in dependencies:
                            new_modules.append((new_module, [i for i in new_imports if i in imports]))
                        imports = [i for i in imports if i not in new_imports]
                if len(imports) > 0:
                    # If there are any objects lefts, they may be a submodule
                    path_to_module = PATH_TO_REPO / module.replace("__init__.py", "")
                    dependencies.extend(
                        [
                            os.path.join(module.replace("__init__.py", ""), f"{i}.py")
                            for i in imports
                            if (path_to_module / f"{i}.py").is_file()
                        ]
                    )
                    imports = [i for i in imports if not (path_to_module / f"{i}.py").is_file()]
                    if len(imports) > 0:
                        # Then if there are still objects left, they are fully defined in the init, so we keep it as a
                        # dependency.
                        dependencies.append(module)
            else:
                dependencies.append(module)

        imported_modules = new_modules
    return dependencies


def create_reverse_dependency_tree() -> List[Tuple[str, str]]:
    """
    Create a list of all edges (a, b) which mean that modifying a impacts b with a going over all module and test files.
    """
    cache = {}
    all_modules = list(PATH_TO_TRANFORMERS.glob("**/*.py")) + list(PATH_TO_TESTS.glob("**/*.py"))
    all_modules = [str(mod.relative_to(PATH_TO_REPO)) for mod in all_modules]
    edges = [(dep, mod) for mod in all_modules for dep in get_module_dependencies(mod, cache=cache)]

    return list(set(edges))


def get_tree_starting_at(module: str, edges: List[Tuple[str, str]]) -> List[Union[str, List[str]]]:
    """
    Returns the tree starting at a given module following all edges.

    Args:
        module (`str`): The module that will be the root of the subtree we want.
        eges (`List[Tuple[str, str]]`): The list of all edges of the tree.

    Returns:
        `List[Union[str, List[str]]]`: The tree to print in the following format: [module, [list of edges
        starting at module], [list of edges starting at the preceding level], ...]
    """
    vertices_seen = [module]
    new_edges = [edge for edge in edges if edge[0] == module and edge[1] != module and "__init__.py" not in edge[1]]
    tree = [module]
    while len(new_edges) > 0:
        tree.append(new_edges)
        final_vertices = list({edge[1] for edge in new_edges})
        vertices_seen.extend(final_vertices)
        new_edges = [
            edge
            for edge in edges
            if edge[0] in final_vertices and edge[1] not in vertices_seen and "__init__.py" not in edge[1]
        ]

    return tree


def print_tree_deps_of(module, all_edges=None):
    """
    Prints the tree of modules depending on a given module.

    Args:
        module (`str`): The module that will be the root of the subtree we want.
        all_eges (`List[Tuple[str, str]]`, *optional*):
            The list of all edges of the tree. Will be set to `create_reverse_dependency_tree()` if not passed.
    """
    if all_edges is None:
        all_edges = create_reverse_dependency_tree()
    tree = get_tree_starting_at(module, all_edges)

    # The list of lines is a list of tuples (line_to_be_printed, module)
    # Keeping the modules lets us know where to insert each new lines in the list.
    lines = [(tree[0], tree[0])]
    for index in range(1, len(tree)):
        edges = tree[index]
        start_edges = {edge[0] for edge in edges}

        for start in start_edges:
            end_edges = {edge[1] for edge in edges if edge[0] == start}
            # We will insert all those edges just after the line showing start.
            pos = 0
            while lines[pos][1] != start:
                pos += 1
            lines = lines[: pos + 1] + [(" " * (2 * index) + end, end) for end in end_edges] + lines[pos + 1 :]

    for line in lines:
        # We don't print the refs that where just here to help build lines.
        print(line[0])


def init_test_examples_dependencies() -> Tuple[Dict[str, List[str]], List[str]]:
    """
    The test examples do not import from the examples (which are just scripts, not modules) so we need som extra
    care initializing the dependency map, which is the goal of this function. It initializes the dependency map for
    example files by linking each example to the example test file for the example framework.

    Returns:
        `Tuple[Dict[str, List[str]], List[str]]`: A tuple with two elements: the initialized dependency map which is a
        dict test example file to list of example files potentially tested by that test file, and the list of all
        example files (to avoid recomputing it later).
    """
    test_example_deps = {}
    all_examples = []
    for framework in ["flax", "pytorch", "tensorflow"]:
        test_files = list((PATH_TO_EXAMPLES / framework).glob("test_*.py"))
        all_examples.extend(test_files)
        # Remove the files at the root of examples/framework since they are not proper examples (they are eith utils
        # or example test files).
        examples = [
            f for f in (PATH_TO_EXAMPLES / framework).glob("**/*.py") if f.parent != PATH_TO_EXAMPLES / framework
        ]
        all_examples.extend(examples)
        for test_file in test_files:
            with open(test_file, "r", encoding="utf-8") as f:
                content = f.read()
            # Map all examples to the test files found in examples/framework.
            test_example_deps[str(test_file.relative_to(PATH_TO_REPO))] = [
                str(e.relative_to(PATH_TO_REPO)) for e in examples if e.name in content
            ]
            # Also map the test files to themselves.
            test_example_deps[str(test_file.relative_to(PATH_TO_REPO))].append(
                str(test_file.relative_to(PATH_TO_REPO))
            )
    return test_example_deps, all_examples


def create_reverse_dependency_map() -> Dict[str, List[str]]:
    """
    Create the dependency map from module/test filename to the list of modules/tests that depend on it recursively.

    Returns:
        `Dict[str, List[str]]`: The reverse dependency map as a dictionary mapping filenames to all the filenames
        depending on it recursively. This way the tests impacted by a change in file A are the test files in the list
        corresponding to key A in this result.
    """
    cache = {}
    # Start from the example deps init.
    example_deps, examples = init_test_examples_dependencies()
    # Add all modules and all tests to all examples
    all_modules = list(PATH_TO_TRANFORMERS.glob("**/*.py")) + list(PATH_TO_TESTS.glob("**/*.py")) + examples
    all_modules = [str(mod.relative_to(PATH_TO_REPO)) for mod in all_modules]
    # Compute the direct dependencies of all modules.
    direct_deps = {m: get_module_dependencies(m, cache=cache) for m in all_modules}
    direct_deps.update(example_deps)

    # This recurses the dependencies
    something_changed = True
    while something_changed:
        something_changed = False
        for m in all_modules:
            for d in direct_deps[m]:
                # We stop recursing at an init (cause we always end up in the main init and we don't want to add all
                # files which the main init imports)
                if d.endswith("__init__.py"):
                    continue
                if d not in direct_deps:
                    raise ValueError(f"KeyError:{d}. From {m}")
                new_deps = set(direct_deps[d]) - set(direct_deps[m])
                if len(new_deps) > 0:
                    direct_deps[m].extend(list(new_deps))
                    something_changed = True

    # Finally we can build the reverse map.
    reverse_map = collections.defaultdict(list)
    for m in all_modules:
        for d in direct_deps[m]:
            reverse_map[d].append(m)

    # For inits, we don't do the reverse deps but the direct deps: if modifying an init, we want to make sure we test
    # all the modules impacted by that init.
    for m in [f for f in all_modules if f.endswith("__init__.py")]:
        direct_deps = get_module_dependencies(m, cache=cache)
        deps = sum([reverse_map[d] for d in direct_deps if not d.endswith("__init__.py")], direct_deps)
        reverse_map[m] = list(set(deps) - {m})

    return reverse_map


def create_module_to_test_map(
    reverse_map: Dict[str, List[str]] = None, filter_models: bool = False
) -> Dict[str, List[str]]:
    """
    Extract the tests from the reverse_dependency_map and potentially filters the model tests.

    Args:
        reverse_map (`Dict[str, List[str]]`, *optional*):
            The reverse dependency map as created by `create_reverse_dependency_map`. Will default to the result of
            that function if not provided.
        filter_models (`bool`, *optional*, defaults to `False`):
            Whether or not to filter model tests to only include core models if a file impacts a lot of models.

    Returns:
        `Dict[str, List[str]]`: A dictionary that maps each file to the tests to execute if that file was modified.
    """
    if reverse_map is None:
        reverse_map = create_reverse_dependency_map()

    # Utility that tells us if a given file is a test (taking test examples into account)
    def is_test(fname):
        if fname.startswith("tests"):
            return True
        if fname.startswith("examples") and fname.split(os.path.sep)[-1].startswith("test"):
            return True
        return False

    # Build the test map
    test_map = {module: [f for f in deps if is_test(f)] for module, deps in reverse_map.items()}

    if not filter_models:
        return test_map

    # Now we deal with the filtering if `filter_models` is True.
    num_model_tests = len(list(PATH_TO_TESTS.glob("models/*")))

    def has_many_models(tests):
        # We filter to core models when a given file impacts more than half the model tests.
        model_tests = {Path(t).parts[2] for t in tests if t.startswith("tests/models/")}
        return len(model_tests) > num_model_tests // 2

    def filter_tests(tests):
        return [t for t in tests if not t.startswith("tests/models/") or Path(t).parts[2] in IMPORTANT_MODELS]

    return {module: (filter_tests(tests) if has_many_models(tests) else tests) for module, tests in test_map.items()}


def check_imports_all_exist():
    """
    Isn't used per se by the test fetcher but might be used later as a quality check. Putting this here for now so the
    code is not lost. This checks all imports in a given file do exist.
    """
    cache = {}
    all_modules = list(PATH_TO_TRANFORMERS.glob("**/*.py")) + list(PATH_TO_TESTS.glob("**/*.py"))
    all_modules = [str(mod.relative_to(PATH_TO_REPO)) for mod in all_modules]
    direct_deps = {m: get_module_dependencies(m, cache=cache) for m in all_modules}

    for module, deps in direct_deps.items():
        for dep in deps:
            if not (PATH_TO_REPO / dep).is_file():
                print(f"{module} has dependency on {dep} which does not exist.")


def _print_list(l) -> str:
    """
    Pretty print a list of elements with one line per element and a - starting each line.
    """
    return "\n".join([f"- {f}" for f in l])


def create_json_map(test_files_to_run: List[str], json_output_file: str):
    """
    Creates a map from a list of tests to run to easily split them by category, when running parallelism of slow tests.

    Args:
        test_files_to_run (`List[str]`): The list of tests to run.
        json_output_file (`str`): The path where to store the built json map.
    """
    if json_output_file is None:
        return

    test_map = {}
    for test_file in test_files_to_run:
        # `test_file` is a path to a test folder/file, starting with `tests/`. For example,
        #   - `tests/models/bert/test_modeling_bert.py` or `tests/models/bert`
        #   - `tests/trainer/test_trainer.py` or `tests/trainer`
        #   - `tests/test_modeling_common.py`
        names = test_file.split(os.path.sep)
        if names[1] == "models":
            # take the part like `models/bert` for modeling tests
            key = os.path.sep.join(names[1:3])
        elif len(names) > 2 or not test_file.endswith(".py"):
            # test folders under `tests` or python files under them
            # take the part like tokenization, `pipeline`, etc. for other test categories
            key = os.path.sep.join(names[1:2])
        else:
            # common test files directly under `tests/`
            key = "common"

        if key not in test_map:
            test_map[key] = []
        test_map[key].append(test_file)

    # sort the keys & values
    keys = sorted(test_map.keys())
    test_map = {k: " ".join(sorted(test_map[k])) for k in keys}
    with open(json_output_file, "w", encoding="UTF-8") as fp:
        json.dump(test_map, fp, ensure_ascii=False)


def infer_tests_to_run(
    output_file: str,
    diff_with_last_commit: bool = False,
    filter_models: bool = True,
    json_output_file: Optional[str] = None,
):
    """
    The main function called by the test fetcher. Determines the tests to run from the diff.

    Args:
        output_file (`str`):
            The path where to store the summary of the test fetcher analysis. Other files will be stored in the same
            folder:

            - examples_test_list.txt: The list of examples tests to run.
            - test_repo_utils.txt: Will indicate if the repo utils tests should be run or not.
            - doctest_list.txt: The list of doctests to run.

        diff_with_last_commit (`bool`, *optional*, defaults to `False`):
            Whether to analyze the diff with the last commit (for use on the main branch after a PR is merged) or with
            the branching point from main (for use on each PR).
        filter_models (`bool`, *optional*, defaults to `True`):
            Whether or not to filter the tests to core models only, when a file modified results in a lot of model
            tests.
        json_output_file (`str`, *optional*):
            The path where to store the json file mapping categories of tests to tests to run (used for parallelism or
            the slow tests).
    """
    modified_files = get_modified_python_files(diff_with_last_commit=diff_with_last_commit)
    print(f"\n### MODIFIED FILES ###\n{_print_list(modified_files)}")

    # Create the map that will give us all impacted modules.
    reverse_map = create_reverse_dependency_map()
    impacted_files = modified_files.copy()
    for f in modified_files:
        if f in reverse_map:
            impacted_files.extend(reverse_map[f])

    # Remove duplicates
    impacted_files = sorted(set(impacted_files))
    print(f"\n### IMPACTED FILES ###\n{_print_list(impacted_files)}")

    # Grab the corresponding test files:
    if "setup.py" in modified_files:
        test_files_to_run = ["tests", "examples"]
        repo_utils_launch = True
    else:
        # All modified tests need to be run.
        test_files_to_run = [
            f for f in modified_files if f.startswith("tests") and f.split(os.path.sep)[-1].startswith("test")
        ]
        # Then we grab the corresponding test files.
        test_map = create_module_to_test_map(reverse_map=reverse_map, filter_models=filter_models)
        for f in modified_files:
            if f in test_map:
                test_files_to_run.extend(test_map[f])
        test_files_to_run = sorted(set(test_files_to_run))
        # Remove repo utils tests
        test_files_to_run = [f for f in test_files_to_run if not f.split(os.path.sep)[1] == "repo_utils"]
        # Remove SageMaker tests
        test_files_to_run = [f for f in test_files_to_run if not f.split(os.path.sep)[1] == "sagemaker"]
        # Make sure we did not end up with a test file that was removed
        test_files_to_run = [f for f in test_files_to_run if (PATH_TO_REPO / f).exists()]

        repo_utils_launch = any(f.split(os.path.sep)[0] == "utils" for f in modified_files)

    if repo_utils_launch:
        repo_util_file = Path(output_file).parent / "test_repo_utils.txt"
        with open(repo_util_file, "w", encoding="utf-8") as f:
            f.write("tests/repo_utils")

    examples_tests_to_run = [f for f in test_files_to_run if f.startswith("examples")]
    test_files_to_run = [f for f in test_files_to_run if not f.startswith("examples")]
    print(f"\n### TEST TO RUN ###\n{_print_list(test_files_to_run)}")
    if len(test_files_to_run) > 0:
        with open(output_file, "w", encoding="utf-8") as f:
            f.write(" ".join(test_files_to_run))

        # Create a map that maps test categories to test files, i.e. `models/bert` -> [...test_modeling_bert.py, ...]

        # Get all test directories (and some common test files) under `tests` and `tests/models` if `test_files_to_run`
        # contains `tests` (i.e. when `setup.py` is changed).
        if "tests" in test_files_to_run:
            test_files_to_run = get_all_tests()

        create_json_map(test_files_to_run, json_output_file)

    print(f"\n### EXAMPLES TEST TO RUN ###\n{_print_list(examples_tests_to_run)}")
    if len(examples_tests_to_run) > 0:
        # We use `all` in the case `commit_flags["test_all"]` as well as in `create_circleci_config.py` for processing
        if examples_tests_to_run == ["examples"]:
            examples_tests_to_run = ["all"]
        example_file = Path(output_file).parent / "examples_test_list.txt"
        with open(example_file, "w", encoding="utf-8") as f:
            f.write(" ".join(examples_tests_to_run))

    doctest_list = get_doctest_files()

    print(f"\n### DOCTEST TO RUN ###\n{_print_list(doctest_list)}")
    if len(doctest_list) > 0:
        doctest_file = Path(output_file).parent / "doctest_list.txt"
        with open(doctest_file, "w", encoding="utf-8") as f:
            f.write(" ".join(doctest_list))


def filter_tests(output_file: str, filters: List[str]):
    """
    Reads the content of the output file and filters out all the tests in a list of given folders.

    Args:
        output_file (`str` or `os.PathLike`): The path to the output file of the tests fetcher.
        filters (`List[str]`): A list of folders to filter.
    """
    if not os.path.isfile(output_file):
        print("No test file found.")
        return
    with open(output_file, "r", encoding="utf-8") as f:
        test_files = f.read().split(" ")

    if len(test_files) == 0 or test_files == [""]:
        print("No tests to filter.")
        return

    if test_files == ["tests"]:
        test_files = [os.path.join("tests", f) for f in os.listdir("tests") if f not in ["__init__.py"] + filters]
    else:
        test_files = [f for f in test_files if f.split(os.path.sep)[1] not in filters]

    with open(output_file, "w", encoding="utf-8") as f:
        f.write(" ".join(test_files))


def parse_commit_message(commit_message: str) -> Dict[str, bool]:
    """
    Parses the commit message to detect if a command is there to skip, force all or part of the CI.

    Args:
        commit_message (`str`): The commit message of the current commit.

    Returns:
        `Dict[str, bool]`: A dictionary of strings to bools with keys the following keys: `"skip"`,
        `"test_all_models"` and `"test_all"`.
    """
    if commit_message is None:
        return {"skip": False, "no_filter": False, "test_all": False}

    command_search = re.search(r"\[([^\]]*)\]", commit_message)
    if command_search is not None:
        command = command_search.groups()[0]
        command = command.lower().replace("-", " ").replace("_", " ")
        skip = command in ["ci skip", "skip ci", "circleci skip", "skip circleci"]
        no_filter = set(command.split(" ")) == {"no", "filter"}
        test_all = set(command.split(" ")) == {"test", "all"}
        return {"skip": skip, "no_filter": no_filter, "test_all": test_all}
    else:
        return {"skip": False, "no_filter": False, "test_all": False}


if __name__ == "__main__":
    parser = argparse.ArgumentParser()
    parser.add_argument(
        "--output_file", type=str, default="test_list.txt", help="Where to store the list of tests to run"
    )
    parser.add_argument(
        "--json_output_file",
        type=str,
        default="test_map.json",
        help="Where to store the tests to run in a dictionary format mapping test categories to test files",
    )
    parser.add_argument(
        "--diff_with_last_commit",
        action="store_true",
        help="To fetch the tests between the current commit and the last commit",
    )
    parser.add_argument(
        "--filter_tests",
        action="store_true",
        help="Will filter the pipeline/repo utils tests outside of the generated list of tests.",
    )
    parser.add_argument(
        "--print_dependencies_of",
        type=str,
        help="Will only print the tree of modules depending on the file passed.",
        default=None,
    )
    parser.add_argument(
        "--commit_message",
        type=str,
        help="The commit message (which could contain a command to force all tests or skip the CI).",
        default=None,
    )
    args = parser.parse_args()
    if args.print_dependencies_of is not None:
        print_tree_deps_of(args.print_dependencies_of)
    elif args.filter_tests:
        filter_tests(args.output_file, ["pipelines", "repo_utils"])
    else:
        repo = Repo(PATH_TO_REPO)
        commit_message = repo.head.commit.message
        commit_flags = parse_commit_message(commit_message)
        if commit_flags["skip"]:
            print("Force-skipping the CI")
            quit()
        if commit_flags["no_filter"]:
            print("Running all tests fetched without filtering.")
        if commit_flags["test_all"]:
            print("Force-launching all tests")

        diff_with_last_commit = args.diff_with_last_commit
        if not diff_with_last_commit and not repo.head.is_detached and repo.head.ref == repo.refs.main:
            print("main branch detected, fetching tests against last commit.")
            diff_with_last_commit = True

        if not commit_flags["test_all"]:
            try:
                infer_tests_to_run(
                    args.output_file,
                    diff_with_last_commit=diff_with_last_commit,
                    json_output_file=args.json_output_file,
                    filter_models=not commit_flags["no_filter"],
                )
                filter_tests(args.output_file, ["repo_utils"])
            except Exception as e:
                print(f"\nError when trying to grab the relevant tests: {e}\n\nRunning all tests.")
                commit_flags["test_all"] = True

        if commit_flags["test_all"]:
            with open(args.output_file, "w", encoding="utf-8") as f:
                f.write("tests")
            example_file = Path(args.output_file).parent / "examples_test_list.txt"
            with open(example_file, "w", encoding="utf-8") as f:
                f.write("all")

            test_files_to_run = get_all_tests()
            create_json_map(test_files_to_run, args.json_output_file)<|MERGE_RESOLUTION|>--- conflicted
+++ resolved
@@ -396,15 +396,9 @@
             print(f"Parent commit: {commit}")
         test_files_to_run = get_diff_for_doctesting(repo, repo.head.commit, parent_commits)
 
-<<<<<<< HEAD
-    # These are files not doctested yet.
-    with open("utils/not_doctested.txt") as fp:
-        not_doctested = set(fp.read().strip().split("\n"))
-=======
     # This is the full list of doctest tests
     with open("utils/documentation_tests.txt") as fp:
         documentation_tests = set(fp.read().strip().split("\n"))
->>>>>>> 1982dd3b
     # Do not run slow doctest tests
     with open("utils/slow_documentation_tests.txt") as fp:
         slow_documentation_tests = set(fp.read().strip().split("\n"))
