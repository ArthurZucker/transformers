# coding=utf-8
# Copyright 2023 The HuggingFace Inc. team.
#
# Licensed under the Apache License, Version 2.0 (the "License");
# you may not use this file except in compliance with the License.
# You may obtain a copy of the License at
#
#     http://www.apache.org/licenses/LICENSE-2.0
#
# Unless required by applicable law or agreed to in writing, software
# distributed under the License is distributed on an "AS IS" BASIS,
# WITHOUT WARRANTIES OR CONDITIONS OF ANY KIND, either express or implied.
# See the License for the specific language governing permissions and
# limitations under the License.
"""
This script is responsible for cleaning the list of doctests by making sure the entries all exist and are in
alphabetical order.

Usage (from the root of the repo):

Check that the doctest list is properly sorted and all files exist (used in `make repo-consistency`):

```bash
python utils/check_doctest_list.py
```

Auto-sort the doctest list if it is not properly sorted (used in `make fix-copies`):

```bash
python utils/check_doctest_list.py --fix_and_overwrite
```
"""
import argparse
import os


# All paths are set with the intent you should run this script from the root of the repo with the command
# python utils/check_doctest_list.py
REPO_PATH = "."
<<<<<<< HEAD
DOCTEST_FILE_PATHS = ["not_doctested.txt", "slow_documentation_tests.txt"]
=======
DOCTEST_FILE_PATHS = ["documentation_tests.txt", "slow_documentation_tests.txt"]
>>>>>>> 1982dd3b


def clean_doctest_list(doctest_file: str, overwrite: bool = False):
    """
    Cleans the doctest in a given file.

    Args:
        doctest_file (`str`):
            The path to the doctest file to check or clean.
        overwrite (`bool`, *optional*, defaults to `False`):
            Whether or not to fix problems. If `False`, will error when the file is not clean.
    """
    non_existent_paths = []
    all_paths = []
    with open(doctest_file, "r", encoding="utf-8") as f:
        for line in f:
            line = line.strip()
            path = os.path.join(REPO_PATH, line)
            if not (os.path.isfile(path) or os.path.isdir(path)):
                non_existent_paths.append(line)
            all_paths.append(line)

    if len(non_existent_paths) > 0:
        non_existent_paths = "\n".join([f"- {f}" for f in non_existent_paths])
<<<<<<< HEAD
        raise ValueError(f"`{doctest_file}` contains non-existent paths:\n{non_existent_paths}")
=======
        raise ValueError(f"`utils/documentation_tests.txt` contains non-existent paths:\n{non_existent_paths}")
>>>>>>> 1982dd3b

    sorted_paths = sorted(all_paths)
    if all_paths != sorted_paths:
        if not overwrite:
            raise ValueError(
                f"Files in `{doctest_file}` are not in alphabetical order, run `make fix-copies` to fix "
                "this automatically."
            )
        with open(doctest_file, "w", encoding="utf-8") as f:
            f.write("\n".join(sorted_paths) + "\n")


if __name__ == "__main__":
    parser = argparse.ArgumentParser()
    parser.add_argument("--fix_and_overwrite", action="store_true", help="Whether to fix inconsistencies.")
    args = parser.parse_args()

    for doctest_file in DOCTEST_FILE_PATHS:
        doctest_file = os.path.join(REPO_PATH, "utils", doctest_file)
        clean_doctest_list(doctest_file, args.fix_and_overwrite)<|MERGE_RESOLUTION|>--- conflicted
+++ resolved
@@ -37,11 +37,7 @@
 # All paths are set with the intent you should run this script from the root of the repo with the command
 # python utils/check_doctest_list.py
 REPO_PATH = "."
-<<<<<<< HEAD
-DOCTEST_FILE_PATHS = ["not_doctested.txt", "slow_documentation_tests.txt"]
-=======
 DOCTEST_FILE_PATHS = ["documentation_tests.txt", "slow_documentation_tests.txt"]
->>>>>>> 1982dd3b
 
 
 def clean_doctest_list(doctest_file: str, overwrite: bool = False):
@@ -66,11 +62,7 @@
 
     if len(non_existent_paths) > 0:
         non_existent_paths = "\n".join([f"- {f}" for f in non_existent_paths])
-<<<<<<< HEAD
-        raise ValueError(f"`{doctest_file}` contains non-existent paths:\n{non_existent_paths}")
-=======
         raise ValueError(f"`utils/documentation_tests.txt` contains non-existent paths:\n{non_existent_paths}")
->>>>>>> 1982dd3b
 
     sorted_paths = sorted(all_paths)
     if all_paths != sorted_paths:
