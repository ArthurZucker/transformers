--- conflicted
+++ resolved
@@ -477,7 +477,6 @@
         point_embeddings = tokens.to(self.iou_token.weight.dtype)
 
         # Expand per-image data in batch direction to be per-mask
-<<<<<<< HEAD
         # image_embeddings = image_embeddings.repeat(sparse_prompt_embeddings.shape[0], 1, 1, 1)
         image_embeddings = image_embeddings + dense_prompt_embeddings
 
@@ -489,21 +488,6 @@
             image_embeddings=image_embeddings,
             image_positional_embeddings=image_positional_embeddings,
             output_attentions=output_attentions
-=======
-        src = image_embeddings
-        # src = src.repeat(sparse_prompt_embeddings.shape[0], 1, 1, 1)
-        src = src + dense_prompt_embeddings
-
-        pos_src = image_positional_embedding
-        batch_size, num_channels, height, width = src.shape
-
-        # Run the transformer
-        hs, src, attentions = self.transformer(
-            src,
-            pos_src,
-            tokens,
-            output_attentions=output_attentions,
->>>>>>> 3ff5bfca
         )
         iou_token_out = point_embedding[:, 0, :]
         mask_tokens_out = point_embedding[:, 1 : (1 + self.num_mask_tokens), :]
