# coding=utf-8
# Copyright 2022 EleutherAI and the HuggingFace Inc. team. All rights reserved.
#
# This code is based on EleutherAI's GPT-NeoX library and the GPT-NeoX
# and OPT implementations in this library. It has been modified from its
# original forms to accommodate minor architectural differences compared
# to GPT-NeoX and OPT used by the Meta AI team that trained the model.
#
# Licensed under the Apache License, Version 2.0 (the "License");
# you may not use this file except in compliance with the License.
# You may obtain a copy of the License at
#
#     http://www.apache.org/licenses/LICENSE-2.0
#
# Unless required by applicable law or agreed to in writing, software
# distributed under the License is distributed on an "AS IS" BASIS,
# WITHOUT WARRANTIES OR CONDITIONS OF ANY KIND, either express or implied.
# See the License for the specific language governing permissions and
# limitations under the License.

"""Tokenization classes for LLaMA."""
import os
from shutil import copyfile
from typing import TYPE_CHECKING, Any, Dict, List, Optional, Tuple

import sentencepiece as spm

from ...convert_slow_tokenizer import import_protobuf
from ...tokenization_utils import AddedToken, PreTrainedTokenizer
from ...utils import logging


if TYPE_CHECKING:
    from ...pipelines.conversational import Conversation
    from ...tokenization_utils_base import TextInput

logger = logging.get_logger(__name__)

VOCAB_FILES_NAMES = {"vocab_file": "tokenizer.model"}

PRETRAINED_VOCAB_FILES_MAP = {
    "vocab_file": {
        "hf-internal-testing/llama-tokenizer": "https://huggingface.co/hf-internal-testing/llama-tokenizer/resolve/main/tokenizer.model",
    },
    "tokenizer_file": {
        "hf-internal-testing/llama-tokenizer": "https://huggingface.co/hf-internal-testing/llama-tokenizer/resolve/main/tokenizer_config.json",
    },
}
PRETRAINED_POSITIONAL_EMBEDDINGS_SIZES = {
    "hf-internal-testing/llama-tokenizer": 2048,
}
SPIECE_UNDERLINE = "▁"

B_INST, E_INST = "[INST]", "[/INST]"
B_SYS, E_SYS = "<<SYS>>\n", "\n<</SYS>>\n\n"

# fmt: off
DEFAULT_SYSTEM_PROMPT = """You are a helpful, respectful and honest assistant. Always answer as helpfully as possible, while being safe. Your \
answers should not include any harmful, unethical, racist, sexist, toxic, dangerous, or illegal content. Please ensure\
 that your responses are socially unbiased and positive in nature.

If a question does not make any sense, or is not factually coherent, explain why instead of answering something not \
correct. If you don't know the answer to a question, please don't share false information."""
# fmt: on


class LlamaTokenizer(PreTrainedTokenizer):
    """
    Construct a Llama tokenizer. Based on byte-level Byte-Pair-Encoding. The default padding token is unset as there is
    no padding token in the original model.

    Args:
        vocab_file (`str`):
            Path to the vocabulary file.
        legacy (`bool`, *optional*):
            Whether or not the `legacy` behavior of the tokenizer should be used. Legacy is before the merge of #24622
            and #25224 which includes fixes to properly handle tokens that appear after special tokens. A simple
            example:

            - `legacy=True`:
            ```python
            >>> from transformers import T5Tokenizer

            >>> tokenizer = T5Tokenizer.from_pretrained("t5-base", legacy=True)
            >>> tokenizer.encode("Hello <extra_id_0>.")
            [8774, 32099, 3, 5, 1]
            ```
            - `legacy=False`:
            ```python
            >>> from transformers import T5Tokenizer

            >>> tokenizer = T5Tokenizer.from_pretrained("t5-base", legacy=False)
            >>> tokenizer.encode("Hello <extra_id_0>.")  # the extra space `[3]` is no longer here
            [8774, 32099, 5, 1]
            ```
            Checkout the [pull request](https://github.com/huggingface/transformers/pull/24565) for more details.

    """

    vocab_files_names = VOCAB_FILES_NAMES
    pretrained_vocab_files_map = PRETRAINED_VOCAB_FILES_MAP
    max_model_input_sizes = PRETRAINED_POSITIONAL_EMBEDDINGS_SIZES
    model_input_names = ["input_ids", "attention_mask"]

    def __init__(
        self,
        vocab_file,
        unk_token="<unk>",
        bos_token="<s>",
        eos_token="</s>",
        pad_token=None,
        sp_model_kwargs: Optional[Dict[str, Any]] = None,
        add_bos_token=True,
        add_eos_token=False,
        clean_up_tokenization_spaces=False,
        use_default_system_prompt=True,
        spaces_between_special_tokens=False,
        legacy=None,
        **kwargs,
    ):
        self.sp_model_kwargs = {} if sp_model_kwargs is None else sp_model_kwargs
        bos_token = AddedToken(bos_token, lstrip=False, rstrip=False) if isinstance(bos_token, str) else bos_token
        eos_token = AddedToken(eos_token, lstrip=False, rstrip=False) if isinstance(eos_token, str) else eos_token
        unk_token = AddedToken(unk_token, lstrip=False, rstrip=False) if isinstance(unk_token, str) else unk_token
        pad_token = AddedToken(pad_token, lstrip=False, rstrip=False) if isinstance(pad_token, str) else pad_token
        super().__init__(
            bos_token=bos_token,
            eos_token=eos_token,
            unk_token=unk_token,
            pad_token=pad_token,
            add_bos_token=add_bos_token,
            add_eos_token=add_eos_token,
            sp_model_kwargs=self.sp_model_kwargs,
            clean_up_tokenization_spaces=clean_up_tokenization_spaces,
            use_default_system_prompt=use_default_system_prompt,
            spaces_between_special_tokens=spaces_between_special_tokens,
            legacy=legacy,
            **kwargs,
        )
        if legacy is None:
            logger.warning_once(
                f"You are using the default legacy behaviour of the {self.__class__}. If you see this, DO NOT PANIC! This is"
                " expected, and simply means that the `legacy` (previous) behavior will be used so nothing changes for you."
                " If you want to use the new behaviour, set `legacy=True`. This should only be set if you understand what it"
                " means, and thouroughly read the reason why this was added as explained in"
                " https://github.com/huggingface/transformers/pull/24565"
            )
            legacy = True

        self.legacy = legacy
        self.vocab_file = vocab_file
        self.add_bos_token = add_bos_token
        self.add_eos_token = add_eos_token
        self.use_default_system_prompt = use_default_system_prompt

        self.sp_model = self.get_spm_processor()
        self.unk_token_length = len(self.sp_model.encode(str(self.unk_token)))

    # Copied from transformers.models.t5.tokenization_t5.T5Tokenizer.get_spm_processor
    def get_spm_processor(self):
        tokenizer = spm.SentencePieceProcessor(**self.sp_model_kwargs)
        with open(self.vocab_file, "rb") as f:
            sp_model = f.read()
            model_pb2 = import_protobuf()
            model = model_pb2.ModelProto.FromString(sp_model)
            if not self.legacy:
                normalizer_spec = model_pb2.NormalizerSpec()
                normalizer_spec.add_dummy_prefix = False
                model.normalizer_spec.MergeFrom(normalizer_spec)
            sp_model = model.SerializeToString()
            tokenizer.LoadFromSerializedProto(sp_model)
        return tokenizer
<<<<<<< HEAD

=======
>>>>>>> 1982dd3b

    def __getstate__(self):
        state = self.__dict__.copy()
        state["sp_model"] = None
        state["sp_model_proto"] = self.sp_model.serialized_model_proto()
        return state

    def __setstate__(self, d):
        self.__dict__ = d
        self.sp_model = spm.SentencePieceProcessor(**self.sp_model_kwargs)
        self.sp_model.LoadFromSerializedProto(self.sp_model_proto)

    @property
    def vocab_size(self):
        """Returns vocab size"""
        return self.sp_model.get_piece_size()

    def get_vocab(self):
        """Returns vocab as a dict"""
        vocab = {self.convert_ids_to_tokens(i): i for i in range(self.vocab_size)}
        vocab.update(self.added_tokens_encoder)
        return vocab

    # Copied from transformers.models.t5.tokenization_t5.T5Tokenizer.tokenize
    def tokenize(self, text: "TextInput", **kwargs) -> List[str]:
        """
        Converts a string to a list of tokens. If `self.legacy` is set to `False`, a prefix token is added unless the
        first token is special.
        """
        if self.legacy:
            return super().tokenize(text, **kwargs)

        if len(text) > 0:
            tokens = super().tokenize(SPIECE_UNDERLINE + text.replace(SPIECE_UNDERLINE, " "), **kwargs)

        if tokens[0] == SPIECE_UNDERLINE and tokens[1] in self.all_special_tokens:
            tokens = tokens[1:]
        return tokens
<<<<<<< HEAD

=======
>>>>>>> 1982dd3b

    # Copied from transformers.models.t5.tokenization_t5.T5Tokenizer._tokenize
    def _tokenize(self, text, **kwargs):
        """
        Returns a tokenized string.

        We de-activated the `add_dummy_prefix` option, thus the sentencepiece internals will always strip any
        SPIECE_UNDERLINE. For example: `self.sp_model.encode(f"{SPIECE_UNDERLINE}Hey", out_type = str)` will give
        `['H', 'e', 'y']` instead of `['▁He', 'y']`. Thus we always encode `f"{unk_token}text"` and strip the
        `unk_token`. Here is an example with `unk_token = "<unk>"` and `unk_token_length = 4`.
        `self.tokenizer.sp_model.encode("<unk> Hey", out_type = str)[4:]`.
        """
        if self.legacy:
            return self.sp_model.encode(text, out_type=str)

        unk_token_length = len(self.sp_model.encode(str(self.unk_token)))
        text = self.unk_token + text
        tokens = self.sp_model.encode(text, out_type=str)
        return tokens[unk_token_length:]

    def _convert_token_to_id(self, token):
        """Converts a token (str) in an id using the vocab."""
        return self.sp_model.piece_to_id(token)

    def _convert_id_to_token(self, index):
        """Converts an index (integer) in a token (str) using the vocab."""
        token = self.sp_model.IdToPiece(index)
        return token

    def convert_tokens_to_string(self, tokens):
        """Converts a sequence of tokens (string) in a single string."""
        # since we manually add the prefix space, we have to remove it when decoding
        if tokens[0].startswith(SPIECE_UNDERLINE):
            tokens[0] = tokens[0][1:]

        current_sub_tokens = []
        out_string = ""
        prev_is_special = False
        for i, token in enumerate(tokens):
            # make sure that special tokens are not decoded using sentencepiece model
            if token in self.all_special_tokens:
                if not prev_is_special and i != 0 and self.legacy:
                    out_string += " "
                out_string += self.sp_model.decode(current_sub_tokens) + token
                prev_is_special = True
                current_sub_tokens = []
            else:
                current_sub_tokens.append(token)
                prev_is_special = False
        out_string += self.sp_model.decode(current_sub_tokens)
        return out_string

    def save_vocabulary(self, save_directory, filename_prefix: Optional[str] = None) -> Tuple[str]:
        """
        Save the vocabulary and special tokens file to a directory.

        Args:
            save_directory (`str`):
                The directory in which to save the vocabulary.

        Returns:
            `Tuple(str)`: Paths to the files saved.
        """
        if not os.path.isdir(save_directory):
            logger.error(f"Vocabulary path ({save_directory}) should be a directory")
            return
        out_vocab_file = os.path.join(
            save_directory, (filename_prefix + "-" if filename_prefix else "") + VOCAB_FILES_NAMES["vocab_file"]
        )

        if os.path.abspath(self.vocab_file) != os.path.abspath(out_vocab_file) and os.path.isfile(self.vocab_file):
            copyfile(self.vocab_file, out_vocab_file)
        elif not os.path.isfile(self.vocab_file):
            with open(out_vocab_file, "wb") as fi:
                content_spiece_model = self.sp_model.serialized_model_proto()
                fi.write(content_spiece_model)

        return (out_vocab_file,)

    def build_inputs_with_special_tokens(self, token_ids_0, token_ids_1=None):
        bos_token_id = [self.bos_token_id] if self.add_bos_token else []
        eos_token_id = [self.eos_token_id] if self.add_eos_token else []

        output = bos_token_id + token_ids_0 + eos_token_id

        if token_ids_1 is not None:
            output = output + bos_token_id + token_ids_1 + eos_token_id

        return output

    def get_special_tokens_mask(
        self, token_ids_0: List[int], token_ids_1: Optional[List[int]] = None, already_has_special_tokens: bool = False
    ) -> List[int]:
        """
        Retrieve sequence ids from a token list that has no special tokens added. This method is called when adding
        special tokens using the tokenizer `prepare_for_model` method.

        Args:
            token_ids_0 (`List[int]`):
                List of IDs.
            token_ids_1 (`List[int]`, *optional*):
                Optional second list of IDs for sequence pairs.
            already_has_special_tokens (`bool`, *optional*, defaults to `False`):
                Whether or not the token list is already formatted with special tokens for the model.

        Returns:
            `List[int]`: A list of integers in the range [0, 1]: 1 for a special token, 0 for a sequence token.
        """
        if already_has_special_tokens:
            return super().get_special_tokens_mask(
                token_ids_0=token_ids_0, token_ids_1=token_ids_1, already_has_special_tokens=True
            )

        bos_token_id = [1] if self.add_bos_token else []
        eos_token_id = [1] if self.add_eos_token else []

        if token_ids_1 is None:
            return bos_token_id + ([0] * len(token_ids_0)) + eos_token_id
        return (
            bos_token_id
            + ([0] * len(token_ids_0))
            + eos_token_id
            + bos_token_id
            + ([0] * len(token_ids_1))
            + eos_token_id
        )

    def create_token_type_ids_from_sequences(
        self, token_ids_0: List[int], token_ids_1: Optional[List[int]] = None
    ) -> List[int]:
        """
        Creates a mask from the two sequences passed to be used in a sequence-pair classification task. An ALBERT
        sequence pair mask has the following format:

        ```
        0 0 0 0 0 0 0 0 0 0 0 1 1 1 1 1 1 1 1 1
        | first sequence    | second sequence |
        ```

        if token_ids_1 is None, only returns the first portion of the mask (0s).

        Args:
            token_ids_0 (`List[int]`):
                List of ids.
            token_ids_1 (`List[int]`, *optional*):
                Optional second list of IDs for sequence pairs.

        Returns:
            `List[int]`: List of [token type IDs](../glossary#token-type-ids) according to the given sequence(s).
        """
        bos_token_id = [self.bos_token_id] if self.add_bos_token else []
        eos_token_id = [self.eos_token_id] if self.add_eos_token else []

        output = [0] * len(bos_token_id + token_ids_0 + eos_token_id)

        if token_ids_1 is not None:
            output += [1] * len(bos_token_id + token_ids_1 + eos_token_id)

        return output

    def _build_conversation_input_ids(self, conversation: "Conversation") -> List[int]:
        r"""Builds the input ids for a conversation.
        This is the format used in the provided examples. System prompts should be manually added at the beginning of
        the conversation. If no system prompt is given, the `DEFAULT_SYSTEM_PROMPT` will be used.
        ```
        <bos>[INST] B_SYS SytemPrompt E_SYS Prompt [/INST] Answer <eos>
        <bos>[INST] Prompt [/INST] Answer <eos>
        <bos>[INST] Prompt [/INST]
        ```

        If you want to use your own system prompt, make sure to use both `B_SYS` and `E_SYS` use the following:
        ```python
        >>> from transformers import Conversation

        >>> Conversation(
        ...     "<<SYS>>\n Only answer with emojis, and charades\n<</SYS>>\n\nHow can I build a house in 10 septs?"
        ... )  # doctest: +IGNORE_RESULT
        ```
        Args:
            conversation (`Conversation`):
                Conversation to build input ids for.
        Returns:
            `List[int]`:
                Input ids for the conversation.
        """
        if self.use_default_system_prompt:
            if len(conversation.past_user_inputs) > 0:
                if (
                    not conversation.past_user_inputs[0].startswith(B_SYS)
                    or E_SYS not in conversation.past_user_inputs[0]
                ):
                    conversation.past_user_inputs[0] = (
                        B_SYS + DEFAULT_SYSTEM_PROMPT + E_SYS + conversation.past_user_inputs[0]
                    )
            elif conversation.new_user_input:
                if not conversation.new_user_input.startswith(B_SYS) or E_SYS not in conversation.new_user_input:
                    conversation.new_user_input = B_SYS + DEFAULT_SYSTEM_PROMPT + E_SYS + conversation.new_user_input
            else:
                raise ValueError("Last message must be from user")

        dialogue = list(conversation.iter_texts())
        if not all([is_user for is_user, msg in dialogue[::2]]) or not all(
            [not is_user for is_user, msg in dialogue[1::2]]
        ):
            raise ValueError(
                "The model only supports 'user' and 'assistant' roles, starting with user and alternating (u/a/u/a/u...)"
            )

        dialog_tokens: List[int] = []
        dialog_tokens += sum(
            [
                [self.bos_token_id]
                + self.encode(
                    f"{B_INST} {(prompt[1]).strip()} {E_INST} {(answer[1]).strip()} ", add_special_tokens=False
                )
                + [self.eos_token_id]
                for prompt, answer in zip(dialogue[::2], dialogue[1::2])
            ],
            [],
        )
        dialog_tokens += [self.bos_token_id] + self.encode(
            f"{B_INST} {(dialogue[-1][1]).strip()} {E_INST}", add_special_tokens=False
        )
        return dialog_tokens<|MERGE_RESOLUTION|>--- conflicted
+++ resolved
@@ -170,10 +170,6 @@
             sp_model = model.SerializeToString()
             tokenizer.LoadFromSerializedProto(sp_model)
         return tokenizer
-<<<<<<< HEAD
-
-=======
->>>>>>> 1982dd3b
 
     def __getstate__(self):
         state = self.__dict__.copy()
@@ -212,10 +208,6 @@
         if tokens[0] == SPIECE_UNDERLINE and tokens[1] in self.all_special_tokens:
             tokens = tokens[1:]
         return tokens
-<<<<<<< HEAD
-
-=======
->>>>>>> 1982dd3b
 
     # Copied from transformers.models.t5.tokenization_t5.T5Tokenizer._tokenize
     def _tokenize(self, text, **kwargs):
